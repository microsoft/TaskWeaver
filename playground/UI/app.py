--- conflicted
+++ resolved
@@ -91,8 +91,6 @@
     user_session_id = cl.user_session.get("id")
     session = app_session_dict[user_session_id]
     session_cwd_path = session.execution_cwd
-
-<<<<<<< HEAD
     if message.elements:
         upload_file_paths = []
         for element in message.elements:
@@ -101,15 +99,11 @@
             tw_file_path = os.path.join(session_cwd_path, file_name)
             with open(tw_file_path, "wb") as f:
                 f.write(file_content)
-            upload_file_paths.append(tw_file_path)
-        message.content = f"Load the file(s) from {file_name}, {message.content}"
-
-    def send_message_sync(msg: str) -> Round:
-        return session.send_message(msg)  # , event_handler=lambda _type, _msg: print(f"{_type}:\n{_msg}"))
-=======
+            upload_file_paths.append(file_name)
+        message.content = f"Load the file(s) from {upload_file_paths}, {message.content}"
+        
     def send_message_sync(msg: str, files: Any) -> Round:
         return session.send_message(msg, files=files)
->>>>>>> 2d889488
 
     # display loader before sending message
     id = await cl.Message(content="").send()
