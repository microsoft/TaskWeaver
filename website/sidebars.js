/**
 * Creating a sidebar enables you to:
 - create an ordered group of docs
 - render a sidebar for each doc of that group
 - provide next/previous navigation

 The sidebars can be generated from the filesystem, or explicitly defined here.

 Create as many sidebars as you want.
 */

// @ts-nocheck

/** @type {import('@docusaurus/plugin-content-docs').SidebarsConfig} */
const sidebars = {
  // By default, Docusaurus generates a sidebar from the docs folder structure
  // tutorialSidebar: [{type: 'autogenerated', dirName: '.'}],

  // But you can create a sidebar manually
  
  documentSidebar: [
    'overview',
    'quickstart',    
    {
      type: 'category',
      label: 'Usage Options',
      link: {
        type: 'generated-index',
        title: 'Usage Options',
        description: 'Learn how to run TaskWeaver in different ways',
        slug: '/usage',
      },
      collapsible: true,
      collapsed: false,
      items: [
        'usage/cmd',
        'usage/webui',
        'usage/library'],
    },
    {
      type: 'category',
      label: 'Supported LLMs',
      link: {
        type: 'generated-index',
        title: 'LLMs',
        description: 'Learn how to call models from different LLMs',
        slug: '/llms',
      },
      collapsible: true,
      collapsed: true,
      items: ['llms/openai', 'llms/aoai', 'llms/liteLLM', 'llms/ollama', 'llms/gemini', 'llms/qwen', 'llms/glm', 'llms/customized_llm_api', 'llms/multi-llm'],
    },
    {
      type: 'category',
      label: 'Configurations',
      link: {
        type: 'generated-index',
        title: 'LLMs',
        description: 'Learn about TaskWeaver configurations',
        slug: 'advanced',
      },
      collapsible: true,
      collapsed: false,
      items: ['configurations/overview', 'configurations/configurations_in_detail' ],// 'configurations/planner', 'configurations/session', 'configurations/embedding'
    },
    {
      type: 'category',
      label: 'Customization',
      link: {
        type: 'generated-index',
        title: 'LLMs',
        description: 'Learn how to customize TaskWeaver',
        slug: 'customization',
      },
      collapsible: true,
      collapsed: false,
      items: [{
        type: 'category',
        label: 'Plugin',
        collapsible: true,
        collapsed: true,
        items: ['customization/plugin/plugin_intro', 'customization/plugin/plugin_selection', 'customization/plugin/develop_plugin', 'customization/plugin/multi_yaml_single_impl', 'customization/plugin/plugin_only'],
      },
      {
        type: 'category',
        label: 'Example',
        collapsible: true,
        collapsed: true,
        items: ['customization/example/example'],
      },
      {
        type: 'category',
        label: 'Experience',
        collapsible: true,
        collapsed: true,
        items: ['customization/experience'],
      },
    ],
    },
    {
      type: 'category',
      label: 'Advanced Features',
      // link: {
      //   type: 'generated-index',
      //   title: 'LLMs',
      //   description: 'Learn about the advanced features of TaskWeaver',
      //   slug: 'advanced',
      // },
      collapsible: true,
      collapsed: false,
      items: ['advanced/compression', 'advanced/code_verification', 'advanced/code_execution', 'advanced/cli_only', 'advanced/telemetry'],
    },
    // 'example',
<<<<<<< HEAD
    'compression',
    'configurations',
    'planner',
    'session',
    'run_pytest',
    'experience',
    'code_verification',
    'docker',
    'code_execution',
    'FAQ',
    'cli_only',
    'tracing',
=======
    'FAQ'
>>>>>>> 3817ab73
  ],
  
};

export default sidebars;<|MERGE_RESOLUTION|>--- conflicted
+++ resolved
@@ -111,7 +111,6 @@
       items: ['advanced/compression', 'advanced/code_verification', 'advanced/code_execution', 'advanced/cli_only', 'advanced/telemetry'],
     },
     // 'example',
-<<<<<<< HEAD
     'compression',
     'configurations',
     'planner',
@@ -124,9 +123,6 @@
     'FAQ',
     'cli_only',
     'tracing',
-=======
-    'FAQ'
->>>>>>> 3817ab73
   ],
   
 };
