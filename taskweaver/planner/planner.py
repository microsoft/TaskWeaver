--- conflicted
+++ resolved
@@ -58,16 +58,6 @@
             self.dummy_plan = json.load(f)
 
         self.use_experience = self._get_bool("use_experience", False)
-<<<<<<< HEAD
-        self.exp_prompt_path = self._get_path(
-            "exp_prompt_path",
-            os.path.join(
-                os.path.dirname(os.path.abspath(__file__)),
-                "planner_exp_prompt.yaml",
-            ),
-        )
-=======
->>>>>>> 20d4a65e
 
 
 class Planner(Role):
@@ -127,14 +117,8 @@
 
         if self.config.use_experience:
             self.experience_generator = experience_generator
-<<<<<<< HEAD
-            experience_prompt_template = read_yaml(self.config.exp_prompt_path)["content"]
-            self.experience_generator.refresh(target_role="Planner", prompt=experience_prompt_template)
-            self.experience_generator.load_experience(target_role="Planner")
-=======
             self.experience_generator.refresh(target_role="All")
             self.experience_generator.load_experience(target_role="All")
->>>>>>> 20d4a65e
             self.logger.info(
                 "Experience loaded successfully, "
                 "there are {} experiences".format(len(self.experience_generator.experience_list)),
