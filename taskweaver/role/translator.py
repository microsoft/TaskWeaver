--- conflicted
+++ resolved
@@ -28,7 +28,7 @@
     def raw_text_to_post(
         self,
         llm_output: str,
-        send_from: str,
+        send_from: Literal["User", "Planner", "CodeInterpreter"],
         event_handler: Callable[[str, str], None],
         early_stop: Optional[Callable[[Union[AttachmentType, Literal["message", "send_to"]], str], bool]] = None,
         validation_func: Optional[Callable[[Post], None]] = None,
@@ -88,11 +88,7 @@
         content_formatter: Callable[[Attachment], str] = lambda x: x.content,
         if_format_message: bool = True,
         if_format_send_to: bool = True,
-<<<<<<< HEAD
-        ignored_types: Optional[List[str]] = None,
-=======
-        ignore_types: Optional[List[AttachmentType]] = None,
->>>>>>> e7b38657
+        ignored_types: Optional[List[AttachmentType]] = None,
     ) -> str:
         """
         Convert a Post object to raw text in the format of LLM output.
