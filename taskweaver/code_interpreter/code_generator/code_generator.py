import os
from typing import List, Optional

from injector import inject

from taskweaver.code_interpreter.code_generator.code_verification import CodeVerificationConfig
from taskweaver.code_interpreter.code_generator.plugin_selection import PluginSelector, SelectedPluginPool
from taskweaver.config.module_config import ModuleConfig
from taskweaver.llm import LLMApi
from taskweaver.llm.util import ChatMessageType, format_chat_message
from taskweaver.logging import TelemetryLogger
from taskweaver.memory import Attachment, Conversation, Memory, Post, Round, RoundCompressor
from taskweaver.memory.plugin import PluginEntry, PluginRegistry
from taskweaver.misc.example import load_examples
from taskweaver.role import PostTranslator, Role
from taskweaver.utils import read_yaml


class CodeGeneratorConfig(ModuleConfig):
    def _configure(self) -> None:
        self._set_name("code_generator")
        self.role_name = self._get_str("role_name", "ProgramApe")
        self.executor_name = self._get_str("executor_name", "CodeExecutor")
        self.load_plugin = self._get_bool("load_plugin", True)
        self.load_example = self._get_bool("load_example", True)
        self.prompt_file_path = self._get_path(
            "prompt_file_path",
            os.path.join(
                os.path.dirname(os.path.abspath(__file__)),
                "code_generator_json_prompt.yaml",
            ),
        )
        self.example_base_path = self._get_path(
            "example_base_path",
            os.path.join(
                self.src.app_base_path,
                "codeinterpreter_examples",
            ),
        )
        self.prompt_compression = self._get_bool("prompt_compression", False)
        self.compression_prompt_path = self._get_path(
            "compression_prompt_path",
            os.path.join(
                os.path.dirname(os.path.abspath(__file__)),
                "compression_prompt.yaml",
            ),
        )
        self.enable_auto_plugin_selection = self._get_bool("enable_auto_plugin_selection", False)
        self.auto_plugin_selection_topk = self._get_int("auto_plugin_selection_topk", 3)


class CodeGenerator(Role):
    @inject
    def __init__(
        self,
        config: CodeGeneratorConfig,
        plugin_registry: PluginRegistry,
        logger: TelemetryLogger,
        llm_api: LLMApi,
        code_verification_config: CodeVerificationConfig,
        round_compressor: RoundCompressor,
    ):
        self.config = config
        self.logger = logger
        self.llm_api = llm_api
        self.code_verification_config = code_verification_config

        self.role_name = self.config.role_name
        self.executor_name = self.config.executor_name

        self.post_translator = PostTranslator(logger)
        self.prompt_data = read_yaml(self.config.prompt_file_path)

        self.instruction_template = self.prompt_data["content"]

        self.conversation_head_template = self.prompt_data["conversation_head"]
        self.user_message_head_template = self.prompt_data["user_message_head"]
        self.plugin_pool = plugin_registry.get_list()
        self.query_requirements_template = self.prompt_data["requirements"]

        self.examples = self.load_examples(plugin_only=self.code_verification_config.plugin_only)

        self.instruction = self.instruction_template.format(
            ROLE_NAME=self.role_name,
            EXECUTOR_NAME=self.executor_name,
        )

        self.round_compressor = round_compressor
        self.compression_template = read_yaml(self.config.compression_prompt_path)["content"]

        if self.config.enable_auto_plugin_selection:
<<<<<<< HEAD
            self.plugin_selector = PluginSelector(plugin_registry, embedding_config, self.llm_api)
=======
            self.plugin_selector = PluginSelector(self.plugin_registry, self.llm_api)
>>>>>>> 72972e70
            self.plugin_selector.generate_plugin_embeddings()
            logger.info("Plugin embeddings generated")
            self.selected_plugin_pool = SelectedPluginPool()

    def compose_plugin_only_requirements(
        self,
        plugin_list: List[PluginEntry],
    ) -> str:
        requirements = []
        if not self.code_verification_config.code_verification_on:
            return ""
        if self.code_verification_config.plugin_only:
            requirements.append(
                f"- {self.role_name} should only use the following plugins and"
                + " Python built-in functions to complete the task: "
                + ", ".join([f"{plugin.name}" for plugin in plugin_list]),
            )
            requirements.append(f"- {self.role_name} cannot define new functions or plugins.")
        allowed_modules = self.code_verification_config.allowed_modules
        if len(allowed_modules) > 0:
            requirements.append(
                f"- {self.role_name} can only import the following Python modules: "
                + ", ".join([f"{module}" for module in allowed_modules]),
            )
        if len(allowed_modules) == 0 and self.code_verification_config.plugin_only:
            requirements.append(f"- {self.role_name} cannot import any Python modules.")
        return "\n".join(requirements)

    def compose_prompt(
        self,
        rounds: List[Round],
        plugins: List[PluginEntry],
    ) -> List[ChatMessageType]:
        chat_history = [format_chat_message(role="system", message=self.instruction)]
        for i, example in enumerate(self.examples):
            chat_history.extend(self.compose_conversation(example.rounds, example.plugins))

        summary = None
        if self.config.prompt_compression and self.round_compressor is not None:
            summary, rounds = self.round_compressor.compress_rounds(
                rounds,
                rounds_formatter=lambda _rounds: str(self.compose_conversation(_rounds, plugins)),
                use_back_up_engine=True,
                prompt_template=self.compression_template,
            )

        chat_history.extend(
            self.compose_conversation(
                rounds,
                add_requirements=True,
                summary=summary,
                plugins=plugins,
            ),
        )
        return chat_history

    def compose_conversation(
        self,
        rounds: List[Round],
        plugins: List[PluginEntry],
        add_requirements: bool = False,
        summary: Optional[str] = None,
    ) -> List[ChatMessageType]:
        def format_attachment(attachment: Attachment):
            if attachment.type == "thought":
                return attachment.content.format(ROLE_NAME=self.role_name)
            else:
                return attachment.content

        chat_history = []
        is_first_post = True
        for round_index, conversation_round in enumerate(rounds):
            for post_index, post in enumerate(conversation_round.post_list):
                # compose user query
                user_message = ""
                assistant_message = ""

                if is_first_post:
                    user_message = (
                        self.conversation_head_template.format(
                            SUMMARY="None" if summary is None else summary,
                            PLUGINS="None" if len(plugins) == 0 else self.format_plugins(plugins),
                            ROLE_NAME=self.role_name,
                        )
                        + "\n"
                    )
                    is_first_post = False

                if post.send_from == "Planner" and post.send_to == "CodeInterpreter":
                    user_query = conversation_round.user_query
                    plan = next(iter(post.get_attachment(type="plan")), None)
                    enrichment = ""
                    if plan is not None:
                        enrichment = (
                            f"To complete this request:{user_query}\n\n"
                            f"I have drawn up a plan: \n{plan}\n\n"
                            f"Please proceed with this step of this plan:"
                        )

                    user_message += self.user_message_head_template.format(
                        MESSAGE=f"{enrichment}{post.message}",
                    )
                elif post.send_from == "CodeInterpreter" and post.send_to == "CodeInterpreter":
                    # for code correction
                    user_message += self.user_message_head_template.format(
                        MESSAGE=f"{post.get_attachment('revise_message')[0]}",
                    )

                    assistant_message = self.post_translator.post_to_raw_text(
                        post=post,
                        content_formatter=format_attachment,
                        if_format_message=False,
                        if_format_send_to=False,
                        ignore_types=["revise_message"],
                    )
                elif post.send_from == "CodeInterpreter" and post.send_to == "Planner":
                    assistant_message = self.post_translator.post_to_raw_text(
                        post=post,
                        content_formatter=format_attachment,
                        if_format_message=False,
                        if_format_send_to=False,
                        ignore_types=["revise_message"],
                    )
                else:
                    raise ValueError(f"Invalid post: {post}")

                if len(assistant_message) > 0:
                    chat_history.append(
                        format_chat_message(
                            role="assistant",
                            message=assistant_message,
                        ),
                    )
                if len(user_message) > 0:
                    # add requirements to the last user message
                    if add_requirements and post_index == len(conversation_round.post_list) - 1:
                        user_message += "\n" + self.query_requirements_template.format(
                            PLUGIN_ONLY_PROMPT=self.compose_plugin_only_requirements(plugins),
                            ROLE_NAME=self.role_name,
                        )
                    chat_history.append(
                        format_chat_message(role="user", message=user_message),
                    )

        return chat_history

    def select_plugins_for_prompt(
        self,
        user_query,
    ) -> List[PluginEntry]:
        selected_plugins = self.plugin_selector.plugin_select(
            user_query,
            self.config.auto_plugin_selection_topk,
        )
        self.selected_plugin_pool.add_selected_plugins(selected_plugins)
        self.logger.info(f"Selected plugins: {[p.name for p in selected_plugins]}")
        self.logger.info(f"Selected plugin pool: {[p.name for p in self.selected_plugin_pool.get_plugins()]}")

        return self.selected_plugin_pool.get_plugins()

    def reply(
        self,
        memory: Memory,
        event_handler: callable,
        prompt_log_path: Optional[str] = None,
        use_back_up_engine: Optional[bool] = False,
    ) -> Post:
        # extract all rounds from memory
        rounds = memory.get_role_rounds(
            role="CodeInterpreter",
            include_failure_rounds=False,
        )

        # obtain the user query from the last round
        user_query = rounds[-1].user_query

        if self.config.enable_auto_plugin_selection:
            self.plugin_pool = self.select_plugins_for_prompt(user_query)

        prompt = self.compose_prompt(rounds, self.plugin_pool)

        def early_stop(_type, value):
            if _type in ["text", "python", "sample"]:
                return True
            else:
                return False

        response = self.post_translator.raw_text_to_post(
            llm_output=self.llm_api.chat_completion(prompt, use_backup_engine=use_back_up_engine)["content"],
            send_from="CodeInterpreter",
            event_handler=event_handler,
            early_stop=early_stop,
        )
        response.send_to = "Planner"
        generated_code = ""
        for attachment in response.attachment_list:
            if attachment.type in ["sample", "text"]:
                response.message = attachment.content
                break
            elif attachment.type == "python":
                generated_code = attachment.content
                break

        if self.config.enable_auto_plugin_selection:
            # filter out plugins that are not used in the generated code
            self.selected_plugin_pool.filter_unused_plugins(code=generated_code)

        if prompt_log_path is not None:
            self.logger.dump_log_file(prompt, prompt_log_path)

        return response

    def format_plugins(
        self,
        plugin_list: List[PluginEntry],
    ) -> str:
        if self.config.load_plugin:
            return "\n".join(
                [plugin.format_prompt() for plugin in plugin_list],
            )
        return ""

    def load_examples(
        self,
        plugin_only: bool,
    ) -> List[Conversation]:
        if self.config.load_example:
            return load_examples(folder=self.config.example_base_path, plugin_only=plugin_only)
        return []

    def get_plugin_pool(self) -> List[PluginEntry]:
        return self.plugin_pool


def format_code_revision_message() -> str:
    return (
        "The execution of the previous generated code has failed. "
        "If you think you can fix the problem by rewriting the code, "
        "please generate code and run it again.\n"
        "Otherwise, please explain the problem to me."
    )<|MERGE_RESOLUTION|>--- conflicted
+++ resolved
@@ -89,11 +89,7 @@
         self.compression_template = read_yaml(self.config.compression_prompt_path)["content"]
 
         if self.config.enable_auto_plugin_selection:
-<<<<<<< HEAD
-            self.plugin_selector = PluginSelector(plugin_registry, embedding_config, self.llm_api)
-=======
-            self.plugin_selector = PluginSelector(self.plugin_registry, self.llm_api)
->>>>>>> 72972e70
+            self.plugin_selector = PluginSelector(plugin_registry, self.llm_api)
             self.plugin_selector.generate_plugin_embeddings()
             logger.info("Plugin embeddings generated")
             self.selected_plugin_pool = SelectedPluginPool()
