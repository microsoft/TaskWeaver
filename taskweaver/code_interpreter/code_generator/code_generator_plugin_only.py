import json
import os
from typing import Any, Dict, List, Optional, Tuple

from injector import inject

from taskweaver.code_interpreter.code_generator.plugin_selection import PluginSelector, SelectedPluginPool
from taskweaver.config.module_config import ModuleConfig
from taskweaver.llm import LLMApi, format_chat_message
from taskweaver.llm.util import ChatMessageType
from taskweaver.logging import TelemetryLogger
from taskweaver.memory import Memory, Post, Round
from taskweaver.memory.attachment import AttachmentType
from taskweaver.memory.plugin import PluginEntry, PluginRegistry
from taskweaver.module.event_emitter import PostEventProxy, SessionEventEmitter
from taskweaver.module.tracing import Tracing, tracing_decorator
from taskweaver.role import Role
from taskweaver.utils import read_yaml


class CodeGeneratorPluginOnlyConfig(ModuleConfig):
    def _configure(self) -> None:
        self._set_name("code_generator")
        self.role_name = self._get_str("role_name", "ProgramApe")

        self.prompt_file_path = self._get_path(
            "prompt_file_path",
            os.path.join(
                os.path.dirname(os.path.abspath(__file__)),
                "code_generator_prompt_plugin_only.yaml",
            ),
        )
        self.prompt_compression = self._get_bool("prompt_compression", False)
        assert self.prompt_compression is False, "Compression is not supported for plugin only mode."

        self.compression_prompt_path = self._get_path(
            "compression_prompt_path",
            os.path.join(
                os.path.dirname(os.path.abspath(__file__)),
                "compression_prompt.yaml",
            ),
        )
        self.enable_auto_plugin_selection = self._get_bool("enable_auto_plugin_selection", False)
        self.auto_plugin_selection_topk = self._get_int("auto_plugin_selection_topk", 3)

        self.llm_alias = self._get_str("llm_alias", default="", required=False)


class CodeGeneratorPluginOnly(Role):
    @inject
    def __init__(
        self,
        config: CodeGeneratorPluginOnlyConfig,
        plugin_registry: PluginRegistry,
        logger: TelemetryLogger,
        tracing: Tracing,
        event_emitter: SessionEventEmitter,
        llm_api: LLMApi,
    ):
        self.config = config
        self.logger = logger
        self.tracing = tracing
        self.llm_api = llm_api
        self.event_emitter = event_emitter

        self.role_name = self.config.role_name

        self.prompt_data = read_yaml(self.config.prompt_file_path)
        self.plugin_pool = [p for p in plugin_registry.get_list() if p.plugin_only is True]
        self.instruction_template = self.prompt_data["content"]

        if self.config.enable_auto_plugin_selection:
            self.plugin_selector = PluginSelector(plugin_registry, self.llm_api)
            self.plugin_selector.load_plugin_embeddings()
            logger.info("Plugin embeddings loaded")
            self.selected_plugin_pool = SelectedPluginPool()

    def select_plugins_for_prompt(
        self,
        user_query: str,
    ) -> List[PluginEntry]:
        selected_plugins = self.plugin_selector.plugin_select(
            user_query,
            self.config.auto_plugin_selection_topk,
        )
        self.selected_plugin_pool.add_selected_plugins(selected_plugins)
        self.logger.info(f"Selected plugins: {[p.name for p in selected_plugins]}")
        self.logger.info(f"Selected plugin pool: {[p.name for p in self.selected_plugin_pool.get_plugins()]}")

        return self.selected_plugin_pool.get_plugins()

    @tracing_decorator
    def reply(
        self,
        memory: Memory,
        post_proxy: Optional[PostEventProxy] = None,
        prompt_log_path: Optional[str] = None,
    ) -> Post:
        assert post_proxy is not None, "Post proxy is not provided."

        # extract all rounds from memory
        rounds = memory.get_role_rounds(
            role="CodeInterpreter",
            include_failure_rounds=False,
        )

        user_query = rounds[-1].user_query
        self.tracing.set_span_attribute("user_query", user_query)
        self.tracing.set_span_attribute("enable_auto_plugin_selection", self.config.enable_auto_plugin_selection)
        if self.config.enable_auto_plugin_selection:
            self.plugin_pool = self.select_plugins_for_prompt(user_query)

        # obtain the user query from the last round
        prompt, tools = _compose_prompt(
            system_instructions=self.instruction_template.format(
                ROLE_NAME=self.role_name,
            ),
            rounds=rounds,
            plugin_pool=self.plugin_pool,
        )
        post_proxy.update_send_to("Planner")

        if prompt_log_path is not None:
            self.logger.dump_log_file({"prompt": prompt, "tools": tools}, prompt_log_path)

<<<<<<< HEAD
        with get_tracer().start_as_current_span("CodeGeneratorPluginOnly.reply.chat_completion") as span:
            span.set_attribute("prompt", json.dumps(prompt, indent=2))
=======
        prompt_size = self.tracing.count_tokens(json.dumps(prompt)) + self.tracing.count_tokens(json.dumps(tools))
        self.tracing.set_span_attribute("prompt_size", prompt_size)
        self.tracing.add_prompt_size(
            size=prompt_size,
            labels={
                "direction": "input",
            },
        )
>>>>>>> 16d5c15f

        self.tracing.set_span_attribute("prompt", json.dumps(prompt, indent=2))

        llm_response = self.llm_api.chat_completion(
            messages=prompt,
            tools=tools,
            tool_choice="auto",
            response_format=None,
            stream=False,
            llm_alias=self.config.llm_alias,
        )

        output_size = self.tracing.count_tokens(llm_response["content"])
        self.tracing.set_span_attribute("output_size", output_size)
        self.tracing.add_prompt_size(
            size=output_size,
            labels={
                "direction": "output",
            },
        )

        if llm_response["role"] == "assistant":
            post_proxy.update_message(llm_response["content"])
            return post_proxy.end()
        elif llm_response["role"] == "function":
            post_proxy.update_attachment(llm_response["content"], AttachmentType.function)
            self.tracing.set_span_attribute("functions", llm_response["content"])

            if self.config.enable_auto_plugin_selection:
                # here the code is in json format, not really code
                self.selected_plugin_pool.filter_unused_plugins(code=llm_response["content"])
            return post_proxy.end()
        else:
            self.tracing.set_span_status(
                "ERROR",
                f"Unexpected response from LLM {llm_response}",
            )
            raise ValueError(f"Unexpected response from LLM: {llm_response}")


def _compose_prompt(
    system_instructions: str,
    rounds: List[Round],
    plugin_pool: List[PluginEntry],
) -> Tuple[List[ChatMessageType], List[Dict[str, Any]]]:
    functions = [plugin.format_function_calling() for plugin in plugin_pool]
    prompt = [format_chat_message(role="system", message=system_instructions)]
    for _round in rounds:
        for post in _round.post_list:
            if post.send_from == "Planner" and post.send_to == "CodeInterpreter":
                prompt.append(format_chat_message(role="user", message=post.message))
            elif post.send_from == "CodeInterpreter" and post.send_to == "Planner":
                prompt.append(format_chat_message(role="assistant", message=post.message))

    return prompt, functions<|MERGE_RESOLUTION|>--- conflicted
+++ resolved
@@ -123,10 +123,6 @@
         if prompt_log_path is not None:
             self.logger.dump_log_file({"prompt": prompt, "tools": tools}, prompt_log_path)
 
-<<<<<<< HEAD
-        with get_tracer().start_as_current_span("CodeGeneratorPluginOnly.reply.chat_completion") as span:
-            span.set_attribute("prompt", json.dumps(prompt, indent=2))
-=======
         prompt_size = self.tracing.count_tokens(json.dumps(prompt)) + self.tracing.count_tokens(json.dumps(tools))
         self.tracing.set_span_attribute("prompt_size", prompt_size)
         self.tracing.add_prompt_size(
@@ -135,7 +131,6 @@
                 "direction": "input",
             },
         )
->>>>>>> 16d5c15f
 
         self.tracing.set_span_attribute("prompt", json.dumps(prompt, indent=2))
 
