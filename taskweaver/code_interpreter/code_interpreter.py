--- conflicted
+++ resolved
@@ -1,9 +1,5 @@
 import os
-<<<<<<< HEAD
 from typing import Literal, Optional
-=======
-from typing import Optional
->>>>>>> 4c4700bc
 
 from injector import inject
 
@@ -167,13 +163,13 @@
             with_code=False,
             use_local_uri=self.config.use_local_uri,
         )
+
         event_handler("result", code_output)
         update_execution(
             response,
             status="SUCCESS" if exec_result.is_success else "FAILURE",
             result=code_output,
         )
-<<<<<<< HEAD
 
         # add artifact paths
         response.add_attachment(
@@ -191,32 +187,6 @@
                     )
                     for a in exec_result.artifact
                 ],
-=======
-        artifact_paths = [
-            get_artifact_uri(
-                execution_id=exec_result.execution_id,
-                file=(
-                    a.file_name
-                    if os.path.isabs(a.file_name) or not self.config.use_local_uri
-                    else os.path.join(self.executor.execution_cwd, a.file_name)
-                ),
-                use_local_uri=self.config.use_local_uri,
-            )
-            for a in exec_result.artifact
-        ]
-        response.add_attachment(
-            Attachment.create(
-                "artifact_paths",
-                artifact_paths,
-            ),
-        )
-        event_handler(
-            "result",
-            self.executor.format_code_output(
-                exec_result,
-                with_code=False,
-                use_local_uri=self.config.use_local_uri,
->>>>>>> 4c4700bc
             ),
         )
 
