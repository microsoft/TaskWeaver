import json
import os
from dataclasses import dataclass, field
from typing import Any, Dict, List, Literal, Optional, Tuple

import numpy as np
from injector import inject
from sklearn.metrics.pairwise import cosine_similarity

from taskweaver.config.module_config import ModuleConfig
from taskweaver.llm import LLMApi, format_chat_message
from taskweaver.logging import TelemetryLogger
from taskweaver.module.tracing import Tracing, tracing_decorator
from taskweaver.utils import read_yaml, write_yaml


@dataclass
class Experience:
    experience_text: str
    exp_id: str
    raw_experience_path: Optional[str] = None
    embedding_model: Optional[str] = None
    embedding: List[float] = field(default_factory=list)

    def to_dict(self):
        return {
            "exp_id": self.exp_id,
            "experience_text": self.experience_text,
            "raw_experience_path": self.raw_experience_path,
            "embedding_model": self.embedding_model,
            "embedding": self.embedding,
        }

    @staticmethod
    def from_dict(d: Dict[str, Any]):
        return Experience(
            exp_id=d["exp_id"],
            experience_text=d["experience_text"],
            raw_experience_path=d["raw_experience_path"] if "raw_experience_path" in d else None,
            embedding_model=d["embedding_model"] if "embedding_model" in d else None,
            embedding=d["embedding"] if "embedding" in d else [],
        )


class ExperienceConfig(ModuleConfig):
    def _configure(self) -> None:
        self._set_name("experience")

        self.experience_dir = self._get_path(
            "experience_dir",
            os.path.join(self.src.app_base_path, "experience"),
        )
        self.default_exp_prompt_path = self._get_path(
            "default_exp_prompt_path",
            os.path.join(
                os.path.dirname(__file__),
                "default_exp_prompt.yaml",
            ),
        )
        self.retrieve_threshold = self._get_float("retrieve_threshold", 0.2)

        self.llm_alias = self._get_str("llm_alias", default="", required=False)


class ExperienceGenerator:
    @inject
    def __init__(
        self,
        llm_api: LLMApi,
        config: ExperienceConfig,
        logger: TelemetryLogger,
        tracing: Tracing,
    ):
        self.config = config
        self.llm_api = llm_api
        self.logger = logger
        self.tracing = tracing

        self.default_prompt_template = read_yaml(self.config.default_exp_prompt_path)["content"]

        self.experience_list: List[Experience] = []

        self.exception_message_for_refresh = (
            "Please cd to the `script` directory and "
            "run `python -m experience_mgt --refresh` to refresh the experience."
        )

    @staticmethod
    def _preprocess_conversation_data(
        conv_data: dict,
        target_role: Literal["Planner", "CodeInterpreter", "All"],
    ):
        def remove_id_fields(d):
            if isinstance(d, dict):
                for key in list(d.keys()):
                    if key == "id":
                        del d[key]
                    else:
                        remove_id_fields(d[key])
            elif isinstance(d, list):
                for item in d:
                    remove_id_fields(item)

        conv_data = conv_data["rounds"]
        remove_id_fields(conv_data)

        return conv_data

    @tracing_decorator
    def summarize_experience(
        self,
        exp_id: str,
        prompt: Optional[str] = None,
        target_role: Literal["Planner", "CodeInterpreter", "All"] = "All",
    ):
        raw_exp_file_path = os.path.join(self.config.experience_dir, f"raw_exp_{exp_id}.yaml")
        conversation = read_yaml(raw_exp_file_path)

        conversation = self._preprocess_conversation_data(conversation, target_role)

        system_instruction = prompt if prompt else self.default_prompt_template
        prompt = [
            format_chat_message("system", system_instruction),
            format_chat_message("user", json.dumps(conversation)),
        ]
<<<<<<< HEAD
        self.tracing.set_span_attribute("prompt", json.dumps(prompt, indent=2))
        summarized_experience = self.llm_api.chat_completion(prompt)["content"]
=======
        summarized_experience = self.llm_api.chat_completion(prompt, llm_alias=self.config.llm_alias)["content"]
>>>>>>> 20f8990f

        return summarized_experience

    @tracing_decorator
    def refresh(
        self,
        target_role: Literal["Planner", "CodeInterpreter", "All"],
        prompt: Optional[str] = None,
    ):
        if not os.path.exists(self.config.experience_dir):
            raise ValueError(f"Experience directory {self.config.experience_dir} does not exist.")

        exp_files = os.listdir(self.config.experience_dir)

        raw_exp_ids = [
            os.path.splitext(os.path.basename(exp_file))[0].split("_")[2]
            for exp_file in exp_files
            if exp_file.startswith("raw_exp")
        ]

        handcrafted_exp_ids = [
            os.path.splitext(os.path.basename(exp_file))[0].split("_")[2]
            for exp_file in exp_files
            if exp_file.startswith("handcrafted_exp")
        ]

        exp_ids = raw_exp_ids + handcrafted_exp_ids

        if len(exp_ids) == 0:
            self.logger.warning(
                "No raw experience found. "
                "Please type /save in the chat window to save raw experience"
                "or write handcrafted experience.",
            )
            return

        to_be_embedded = []
        for idx, exp_id in enumerate(exp_ids):
            rebuild_flag = False
            exp_file_name = f"{target_role}_exp_{exp_id}.yaml"
            if exp_file_name not in os.listdir(self.config.experience_dir):
                rebuild_flag = True
            else:
                exp_file_path = os.path.join(self.config.experience_dir, exp_file_name)
                experience = read_yaml(exp_file_path)
                if (
                    experience["embedding_model"] != self.llm_api.embedding_service.config.embedding_model
                    or len(experience["embedding"]) == 0
                ):
                    rebuild_flag = True

            if rebuild_flag:
                if exp_id in raw_exp_ids:
                    summarized_experience = self.summarize_experience(exp_id, prompt, target_role)
                    experience_obj = Experience(
                        experience_text=summarized_experience,
                        exp_id=exp_id,
                        raw_experience_path=os.path.join(
                            self.config.experience_dir,
                            f"raw_exp_{exp_id}.yaml",
                        ),
                    )
                elif exp_id in handcrafted_exp_ids:
                    handcrafted_exp_file_path = os.path.join(
                        self.config.experience_dir,
                        f"handcrafted_exp_{exp_id}.yaml",
                    )
                    experience_obj = Experience.from_dict(read_yaml(handcrafted_exp_file_path))
                else:
                    raise ValueError(f"Experience {exp_id} not found in raw or handcrafted experience.")

                to_be_embedded.append(experience_obj)

        if len(to_be_embedded) == 0:
            return
        else:
            exp_embeddings = self.llm_api.get_embedding_list(
                [exp.experience_text for exp in to_be_embedded],
            )
            for i, exp in enumerate(to_be_embedded):
                exp.embedding = exp_embeddings[i]
                exp.embedding_model = self.llm_api.embedding_service.config.embedding_model
                experience_file_path = os.path.join(self.config.experience_dir, f"{target_role}_exp_{exp.exp_id}.yaml")
                write_yaml(experience_file_path, exp.to_dict())

            self.logger.info("Experience obj saved.")

    @tracing_decorator
    def load_experience(
        self,
        target_role: Literal["Planner", "CodeInterpreter", "All"],
    ):
        if not os.path.exists(self.config.experience_dir):
            raise ValueError(f"Experience directory {self.config.experience_dir} does not exist.")

        original_exp_files = [
            exp_file
            for exp_file in os.listdir(self.config.experience_dir)
            if exp_file.startswith("raw_exp_") or exp_file.startswith("handcrafted_exp_")
        ]
        exp_ids = [os.path.splitext(os.path.basename(exp_file))[0].split("_")[2] for exp_file in original_exp_files]
        if len(exp_ids) == 0:
            self.logger.warning(
                f"No experience found for {target_role}."
                f"Please type /save in the chat window to save raw experience or write handcrafted experience."
                + self.exception_message_for_refresh,
            )
            return

        for exp_id in exp_ids:
            exp_file = f"{target_role}_exp_{exp_id}.yaml"
            exp_file_path = os.path.join(self.config.experience_dir, exp_file)
            assert os.path.exists(exp_file_path), (
                f"Experience {exp_file} for {target_role} not found. " + self.exception_message_for_refresh
            )

            experience = read_yaml(exp_file_path)

            assert len(experience["embedding"]) > 0, (
                f"Experience {exp_file} has no embedding." + self.exception_message_for_refresh
            )
            assert experience["embedding_model"] == self.llm_api.embedding_service.config.embedding_model, (
                f"Experience {exp_file} has different embedding model. " + self.exception_message_for_refresh
            )

            self.experience_list.append(Experience(**experience))

    @tracing_decorator
    def retrieve_experience(self, user_query: str) -> List[Tuple[Experience, float]]:
        user_query_embedding = np.array(self.llm_api.get_embedding(user_query))

        similarities = []

        for experience in self.experience_list:
            similarity = cosine_similarity(
                user_query_embedding.reshape(
                    1,
                    -1,
                ),
                np.array(experience.embedding).reshape(1, -1),
            )
            similarities.append((experience, similarity))

        experience_rank = sorted(
            similarities,
            key=lambda x: x[1],
            reverse=True,
        )

        selected_experiences = [(exp, sim) for exp, sim in experience_rank if sim >= self.config.retrieve_threshold]
        self.logger.info(f"Retrieved {len(selected_experiences)} experiences.")
        self.logger.info(f"Retrieved experiences: {[exp.exp_id for exp, sim in selected_experiences]}")
        return selected_experiences

    def _delete_exp_file(self, exp_file_name: str):
        if exp_file_name in os.listdir(self.config.experience_dir):
            os.remove(os.path.join(self.config.experience_dir, exp_file_name))
            self.logger.info(f"Experience {exp_file_name} deleted.")
        else:
            self.logger.info(f"Experience {exp_file_name} not found.")

    def delete_experience(self, exp_id: str, target_role: Literal["Planner", "CodeInterpreter"]):
        exp_file_name = f"{target_role}_exp_{exp_id}.yaml"
        self._delete_exp_file(exp_file_name)

    def delete_raw_experience(self, exp_id: str):
        exp_file_name = f"raw_exp_{exp_id}.yaml"
        self._delete_exp_file(exp_file_name)

    def delete_handcrafted_experience(self, exp_id: str):
        exp_file_name = f"handcrafted_exp_{exp_id}.yaml"
        self._delete_exp_file(exp_file_name)

    @staticmethod
    def format_experience_in_prompt(
        prompt_template: str,
        selected_experiences: Optional[List[Experience]] = None,
    ):
        if selected_experiences is not None and len(selected_experiences) > 0:
            return prompt_template.format(
                experiences="===================\n"
                + "\n===================\n".join(
                    [exp.experience_text for exp, sim in selected_experiences],
                ),
            )
        else:
            return ""<|MERGE_RESOLUTION|>--- conflicted
+++ resolved
@@ -123,12 +123,8 @@
             format_chat_message("system", system_instruction),
             format_chat_message("user", json.dumps(conversation)),
         ]
-<<<<<<< HEAD
         self.tracing.set_span_attribute("prompt", json.dumps(prompt, indent=2))
-        summarized_experience = self.llm_api.chat_completion(prompt)["content"]
-=======
         summarized_experience = self.llm_api.chat_completion(prompt, llm_alias=self.config.llm_alias)["content"]
->>>>>>> 20f8990f
 
         return summarized_experience
 
