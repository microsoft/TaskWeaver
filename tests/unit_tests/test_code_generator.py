import os

from injector import Injector

from taskweaver.config.config_mgt import AppConfigSource
from taskweaver.logging import LoggingModule
from taskweaver.memory.plugin import PluginModule


def test_compose_prompt():
    app_injector = Injector(
        [PluginModule, LoggingModule],
    )
    app_config = AppConfigSource(
        config={
            "app_dir": os.path.dirname(os.path.abspath(__file__)),
            "llm.api_key": "this_is_not_a_real_key",  # pragma: allowlist secret
            "code_generator.prompt_compression": True,
            "code_generator.prompt_file_path": os.path.join(
                os.path.dirname(os.path.abspath(__file__)),
                "data/prompts/generator_prompt.yaml",
            ),
        },
    )
    app_injector.binder.bind(AppConfigSource, to=app_config)

    from taskweaver.code_interpreter.code_generator import CodeGenerator
    from taskweaver.memory import Attachment, Memory, Post, Round

    code_generator = app_injector.create_object(CodeGenerator)

    code1 = (
        "df = pd.DataFrame(np.random.rand(10, 2), columns=['DATE', 'VALUE'])\n"
        'descriptions = [("sample_code_description", "Sample code has been generated to get a dataframe `df` \n'
        "with 10 rows and 2 columns: 'DATE' and 'VALUE'\")]"
    )
    post1 = Post.create(
        message="create a dataframe",
        send_from="Planner",
        send_to="CodeInterpreter",
        attachment_list=[],
    )
    post2 = Post.create(
        message="A dataframe `df` with 10 rows and 2 columns: 'DATE' and 'VALUE' has been generated.",
        send_from="CodeInterpreter",
        send_to="Planner",
        attachment_list=[],
    )
    post2.add_attachment(
        Attachment.create(
            "thought",
            "{ROLE_NAME} sees the user wants generate a DataFrame.",
        ),
    )
    post2.add_attachment(
        Attachment.create(
            "thought",
            "{ROLE_NAME} sees all required Python libs have been imported, so will not generate import codes.",
        ),
    )
    post2.add_attachment(Attachment.create("python", code1))
    post2.add_attachment(Attachment.create("execution_status", "SUCCESS"))
    post2.add_attachment(
        Attachment.create(
            "execution_result",
            "A dataframe `df` with 10 rows and 2 columns: 'DATE' and 'VALUE' has been generated.",
        ),
    )

    round1 = Round.create(user_query="hello", id="round-1")
    round1.add_post(post1)
    round1.add_post(post2)

    round2 = Round.create(user_query="hello again", id="round-2")
    post3 = Post.create(
        message="what is the data range",
        send_from="Planner",
        send_to="CodeInterpreter",
        attachment_list=[],
    )
    post4 = Post.create(
        message="The data range for the 'VALUE' column is 0.94",
        send_from="CodeInterpreter",
        send_to="Planner",
        attachment_list=[],
    )
    post4.add_attachment(
        Attachment.create(
            "thought",
            "{ROLE_NAME} understands the user wants to find the data range for the DataFrame.",
        ),
    )
    post4.add_attachment(
        Attachment.create(
            "thought",
            "{ROLE_NAME} will generate code to calculate the data range of the 'VALUE' column since it is the "
            "only numeric column.",
        ),
    )
    post4.add_attachment(
        Attachment.create(
            "python",
            (
                "min_value = df['VALUE'].min()\n"
                "max_value = df['VALUE'].max()\n"
                "data_range = max_value - min_value\n"
                "descriptions = [\n"
                '("min_value", f"The minimum value in the \'VALUE\' column is {min_value:.2f}"),\n'
                '("max_value", f"The maximum value in the \'VALUE\' column is {max_value:.2f}"),\n'
                '("data_range", f"The data range for the \'VALUE\' column is {data_range:.2f}")\n'
                "]"
            ),
        ),
    )
    post4.add_attachment(Attachment.create("execution_status", "SUCCESS"))
    post4.add_attachment(
        Attachment.create(
            "execution_result",
            "The minimum value in the 'VALUE' column is 0.05;The "
            "maximum value in the 'VALUE' column is 0.99;The "
            "data range for the 'VALUE' column is 0.94",
        ),
    )
    round2.add_post(post3)
    round2.add_post(post4)

    round3 = Round.create(user_query="hello again", id="round-3")
    post5 = Post.create(
        message="what is the max value?",
        send_from="Planner",
        send_to="CodeInterpreter",
        attachment_list=[],
    )
    round3.add_post(post5)

    memory = Memory(session_id="session-1")
    memory.conversation.add_round(round1)
    memory.conversation.add_round(round2)
    memory.conversation.add_round(round3)

    messages = code_generator.compose_prompt(
        rounds=memory.conversation.rounds,
        plugins=code_generator.get_plugin_pool(),
    )

    assert messages[0]["role"] == "system"
    assert messages[0]["content"].startswith("## On conversations:")
    assert messages[1]["role"] == "user"
    assert messages[1]["content"] == (
        "==============================\n"
        "## Conversation Start\n"
        "\n"
        "### Context Summary\n"
        "The context summary of previous rounds and the variables that "
        "ProgramApe can refer to:\n"
        "None\n"
        "\n"
        "### Plugin Functions\n"
        "The functions can be directly called without importing:\n"
        "None\n"
        "-----------------------------\n"
        "# Feedback of the code in the last round (None if no feedback):\n"
        "None\n"
        "\n"
        "# Request from the User in this round:\n"
        "create a dataframe"
    )
    assert messages[2]["role"] == "assistant"
    assert messages[2]["content"] == (
        '{"response": [{"type": "thought", "content": "ProgramApe sees the user wants '
        'generate a DataFrame."}, {"type": "thought", "content": "ProgramApe sees all '
        "required Python libs have been imported, so will not generate import "
        'codes."}, {"type": "python", "content": "df = pd.DataFrame(np.random.rand(10, '
        "2), columns=['DATE', 'VALUE'])\\ndescriptions = "
        '[(\\"sample_code_description\\", \\"Sample code has been generated to get a '
        "dataframe `df` \\nwith 10 rows and 2 columns: 'DATE' and "
        "'VALUE'\\\")]\"}]}"
    )

    assert messages[5]["role"] == "user"
    assert messages[5]["content"] == (
        "-----------------------------\n"
        "# Feedback of the code in the last round (None if no feedback):\n"
        "## Execution\n"
        "Your code has been executed successfully with the following result:\n"
        "The minimum value in the 'VALUE' column is 0.05;The maximum value in the "
        "'VALUE' column is 0.99;The data range for the 'VALUE' column is 0.94\n"
        "\n"
        "\n"
        "# Request from the User in this round:\n"
        "what is the max value?\n"
        "Please follow the instructions below to complete the task:\n"
        "- ProgramApe can refer to intermediate variables in the generated code from "
        "previous successful rounds and the context summary in the current "
        "Conversation, \n"
        "- ProgramApe should not refer to any information from failed rounds, rounds "
        "that have not been executed, or previous Conversations.\n"
        "- ProgramApe put all the result variables in the last line of the code.\n"
        "- ProgramApe must not import the plugins and otherwise the code will be "
        "failed to execute.\n"
    )


def test_compose_prompt_with_plugin():
    app_injector = Injector(
        [PluginModule, LoggingModule],
    )
    app_config = AppConfigSource(
        config={
            "app_dir": os.path.dirname(os.path.abspath(__file__)),
            "llm.api_key": "test_key",  # pragma: allowlist secret
            "code_generator.prompt_compression": True,
            "code_generator.prompt_file_path": os.path.join(
                os.path.dirname(os.path.abspath(__file__)),
                "data/prompts/generator_prompt.yaml",
            ),
            "plugin.base_path": os.path.join(
                os.path.dirname(os.path.abspath(__file__)),
                "data/plugins",
            ),
        },
    )
    app_injector.binder.bind(AppConfigSource, to=app_config)

    from taskweaver.code_interpreter.code_generator import CodeGenerator
    from taskweaver.memory import Attachment, Memory, Post, Round

    code_generator = app_injector.create_object(CodeGenerator)

    code1 = (
        "df = pd.DataFrame(np.random.rand(10, 2), columns=['DATE', 'VALUE'])\n"
        'descriptions = [("sample_code_description", "Sample code has been generated to get a dataframe `df` \n'
        "with 10 rows and 2 columns: 'DATE' and 'VALUE'\")]"
    )
    post1 = Post.create(
        message="create a dataframe",
        send_from="Planner",
        send_to="CodeInterpreter",
        attachment_list=[],
    )
    post2 = Post.create(
        message="A dataframe `df` with 10 rows and 2 columns: 'DATE' and 'VALUE' has been generated.",
        send_from="CodeInterpreter",
        send_to="Planner",
        attachment_list=[],
    )
    post2.add_attachment(
        Attachment.create(
            "thought",
            "{ROLE_NAME} sees the user wants generate a DataFrame.",
        ),
    )
    post2.add_attachment(
        Attachment.create(
            "thought",
            "{ROLE_NAME} sees all required Python libs have been imported, so will not generate import codes.",
        ),
    )
    post2.add_attachment(Attachment.create("python", code1))
    post2.add_attachment(Attachment.create("execution_status", "SUCCESS"))
    post2.add_attachment(
        Attachment.create(
            "execution_result",
            "A dataframe `df` with 10 rows and 2 columns: 'DATE' and 'VALUE' has been generated.",
        ),
    )

    round1 = Round.create(user_query="hello", id="round-1")
    round1.add_post(post1)
    round1.add_post(post2)

    memory = Memory(session_id="session-1")
    memory.conversation.add_round(round1)

    messages = code_generator.compose_prompt(
        rounds=memory.conversation.rounds,
        plugins=code_generator.get_plugin_pool(),
    )

    assert messages[1]["role"] == "user"
    assert "sql_pull_data" in messages[1]["content"]
    assert "anomaly_detection" in messages[1]["content"]
    assert "klarna_search" in messages[1]["content"]
    assert "paper_summary" in messages[1]["content"]


def test_compose_prompt_with_plugin_only():
    app_injector = Injector(
        [PluginModule, LoggingModule],
    )
    app_config = AppConfigSource(
        config={
            "app_dir": os.path.dirname(os.path.abspath(__file__)),
            "llm.api_key": "test_key",  # pragma: allowlist secret
            "code_generator.prompt_compression": True,
            "code_generator.prompt_file_path": os.path.join(
                os.path.dirname(os.path.abspath(__file__)),
                "data/prompts/generator_prompt.yaml",
            ),
            "plugin.base_path": os.path.join(
                os.path.dirname(os.path.abspath(__file__)),
                "data/plugins",
            ),
            "code_generator.example_base_path": os.path.join(
                os.path.dirname(os.path.abspath(__file__)),
                "data/examples/codeinterpreter_examples",
            ),
        },
    )
    app_injector.binder.bind(AppConfigSource, to=app_config)

    from taskweaver.code_interpreter.code_generator import CodeGenerator
    from taskweaver.memory import Attachment, Memory, Post, Round

<<<<<<< HEAD
    code_generator = app_injector.get(
        CodeGenerator,
=======
    code_generator = app_injector.get(CodeGenerator)

    code_generator.configure_verification(
        code_verification_on=True,
        plugin_only=True,
        allowed_modules=[],
>>>>>>> e7b38657
    )
    code_generator.configure_verification(code_verification_on=True, plugin_only=True)

    code1 = (
        "df = pd.DataFrame(np.random.rand(10, 2), columns=['DATE', 'VALUE'])\n"
        'descriptions = [("sample_code_description", "Sample code has been generated to get a dataframe `df` \n'
        "with 10 rows and 2 columns: 'DATE' and 'VALUE'\")]"
    )
    post1 = Post.create(
        message="create a dataframe",
        send_from="Planner",
        send_to="CodeInterpreter",
        attachment_list=[],
    )
    post2 = Post.create(
        message="A dataframe `df` with 10 rows and 2 columns: 'DATE' and 'VALUE' has been generated.",
        send_from="CodeInterpreter",
        send_to="Planner",
        attachment_list=[],
    )
    post2.add_attachment(
        Attachment.create(
            "thought",
            "{ROLE_NAME} sees the user wants generate a DataFrame.",
        ),
    )
    post2.add_attachment(
        Attachment.create(
            "thought",
            "{ROLE_NAME} sees all required Python libs have been imported, so will not generate import codes.",
        ),
    )
    post2.add_attachment(Attachment.create("python", code1))
    post2.add_attachment(Attachment.create("execution_status", "SUCCESS"))
    post2.add_attachment(
        Attachment.create(
            "execution_result",
            "A dataframe `df` with 10 rows and 2 columns: 'DATE' and 'VALUE' has been generated.",
        ),
    )

    round1 = Round.create(user_query="hello", id="round-1")
    round1.add_post(post1)
    round1.add_post(post2)

    memory = Memory(session_id="session-1")
    memory.conversation.add_round(round1)

    messages = code_generator.compose_prompt(
        rounds=memory.conversation.rounds,
        plugins=code_generator.get_plugin_pool(),
    )

    assert "read_csv" in messages[1]["content"]
    assert "write_csv" in messages[1]["content"]
    assert "This is the feedback" in messages[3]["content"]
    assert "Execution" in messages[3]["content"]
    assert "Verification" in messages[3]["content"]

    assert "sql_pull_data" in messages[4]["content"]
    assert "anomaly_detection" in messages[4]["content"]
    assert "klarna_search" in messages[4]["content"]
    assert "paper_summary" in messages[4]["content"]


def test_compose_prompt_with_not_plugin_only():
    app_injector = Injector(
        [PluginModule, LoggingModule],
    )
    app_config = AppConfigSource(
        config={
            "app_dir": os.path.dirname(os.path.abspath(__file__)),
            "llm.api_key": "test_key",  # pragma: allowlist secret
            "code_generator.prompt_compression": True,
            "code_generator.prompt_file_path": os.path.join(
                os.path.dirname(os.path.abspath(__file__)),
                "data/prompts/generator_prompt.yaml",
            ),
            "plugin.base_path": os.path.join(
                os.path.dirname(os.path.abspath(__file__)),
                "data/plugins",
            ),
            "code_generator.example_base_path": os.path.join(
                os.path.dirname(os.path.abspath(__file__)),
                "data/examples/codeinterpreter_examples",
            ),
        },
    )
    app_injector.binder.bind(AppConfigSource, to=app_config)

    from taskweaver.code_interpreter.code_generator import CodeGenerator
    from taskweaver.memory import Attachment, Memory, Post, Round

    code_generator = app_injector.get(CodeGenerator)

    code1 = (
        "df = pd.DataFrame(np.random.rand(10, 2), columns=['DATE', 'VALUE'])\n"
        'descriptions = [("sample_code_description", "Sample code has been generated to get a dataframe `df` \n'
        "with 10 rows and 2 columns: 'DATE' and 'VALUE'\")]"
    )
    post1 = Post.create(
        message="create a dataframe",
        send_from="Planner",
        send_to="CodeInterpreter",
        attachment_list=[],
    )
    post2 = Post.create(
        message="A dataframe `df` with 10 rows and 2 columns: 'DATE' and 'VALUE' has been generated.",
        send_from="CodeInterpreter",
        send_to="Planner",
        attachment_list=[],
    )
    post2.add_attachment(
        Attachment.create(
            "thought",
            "{ROLE_NAME} sees the user wants generate a DataFrame.",
        ),
    )
    post2.add_attachment(
        Attachment.create(
            "thought",
            "{ROLE_NAME} sees all required Python libs have been imported, so will not generate import codes.",
        ),
    )
    post2.add_attachment(Attachment.create("python", code1))
    post2.add_attachment(Attachment.create("execution_status", "SUCCESS"))
    post2.add_attachment(
        Attachment.create(
            "execution_result",
            "A dataframe `df` with 10 rows and 2 columns: 'DATE' and 'VALUE' has been generated.",
        ),
    )

    round1 = Round.create(user_query="hello", id="round-1")
    round1.add_post(post1)
    round1.add_post(post2)

    memory = Memory(session_id="session-1")
    memory.conversation.add_round(round1)

    messages = code_generator.compose_prompt(
        rounds=memory.conversation.rounds,
        plugins=code_generator.get_plugin_pool(),
    )

    assert "read_csv" not in messages[1]["content"]
    assert "write_csv" not in messages[1]["content"]
    assert "sql_pull_data" not in messages[1]["content"]
    assert "anomaly_detection" not in messages[1]["content"]
    assert "klarna_search" not in messages[1]["content"]
    assert "paper_summary" not in messages[1]["content"]

    assert "sql_pull_data" in messages[13]["content"]
    assert "anomaly_detection" in messages[13]["content"]
    assert "klarna_search" in messages[13]["content"]
    assert "paper_summary" in messages[13]["content"]


def test_code_correction_prompt():
    app_injector = Injector(
        [PluginModule, LoggingModule],
    )
    app_config = AppConfigSource(
        config={
            "app_dir": os.path.dirname(os.path.abspath(__file__)),
            "llm.api_key": "test_key",  # pragma: allowlist secret
            "code_generator.prompt_file_path": os.path.join(
                os.path.dirname(os.path.abspath(__file__)),
                "data/prompts/generator_prompt.yaml",
            ),
        },
    )
    app_injector.binder.bind(AppConfigSource, to=app_config)

    from taskweaver.code_interpreter.code_generator import CodeGenerator
    from taskweaver.memory import Attachment, Memory, Post, Round

    prompt_path = os.path.join(
        os.path.dirname(os.path.abspath(__file__)),
        "data/prompts/generator_prompt.yaml",
    )
    code_generator = app_injector.create_object(CodeGenerator)

    code1 = (
        "df = pd.DataFrame(np.random.rand(10, 2), columns=['DATE', 'VALUE'])\n"
        'descriptions = [("sample_code_description", "Sample code has been generated to get a dataframe `df` \n'
        "with 10 rows and 2 columns: 'DATE' and 'VALUE'\")]"
    )
    post1 = Post.create(
        message="create a dataframe",
        send_from="Planner",
        send_to="CodeInterpreter",
        attachment_list=[],
    )
    post2 = Post.create(
        message="A dataframe `df` with 10 rows and 2 columns: 'DATE' and 'VALUE' has been generated.",
        send_from="CodeInterpreter",
        send_to="CodeInterpreter",
        attachment_list=[],
    )
    post2.add_attachment(
        Attachment.create(
            "thought",
            "{ROLE_NAME} sees the user wants generate a DataFrame.",
        ),
    )
    post2.add_attachment(
        Attachment.create(
            "thought",
            "{ROLE_NAME} sees all required Python libs have been imported, so will not generate import codes.",
        ),
    )
    post2.add_attachment(Attachment.create("python", code1))
    post2.add_attachment(Attachment.create("execution_status", "FAILURE"))
    post2.add_attachment(
        Attachment.create(
            "execution_result",
            "The code failed to execute. Please check the code and try again.",
        ),
    )
    post2.add_attachment(
        Attachment.create("revise_message", "Please check the code and try again."),
    )

    round1 = Round.create(user_query="hello", id="round-1")
    round1.add_post(post1)
    round1.add_post(post2)

    memory = Memory(session_id="session-1")
    memory.conversation.add_round(round1)

    messages = code_generator.compose_prompt(
        rounds=memory.conversation.rounds,
        plugins=code_generator.get_plugin_pool(),
    )

    assert len(messages) == 4
    assert messages[3]["role"] == "user"
    assert messages[3]["content"] == (
        "-----------------------------\n"
        "# Feedback of the code in the last round (None if no feedback):\n"
        "## Execution\n"
        "Your code has failed to execute with the following error:\n"
        "The code failed to execute. Please check the code and try again.\n"
        "\n"
        "\n"
        "# Request from the User in this round:\n"
        "Please check the code and try again.\n"
        "Please follow the instructions below to complete the task:\n"
        "- ProgramApe can refer to intermediate variables in the generated code from "
        "previous successful rounds and the context summary in the current "
        "Conversation, \n"
        "- ProgramApe should not refer to any information from failed rounds, rounds "
        "that have not been executed, or previous Conversations.\n"
        "- ProgramApe put all the result variables in the last line of the code.\n"
        "- ProgramApe must not import the plugins and otherwise the code will be "
        "failed to execute.\n"
    )<|MERGE_RESOLUTION|>--- conflicted
+++ resolved
@@ -312,17 +312,12 @@
     from taskweaver.code_interpreter.code_generator import CodeGenerator
     from taskweaver.memory import Attachment, Memory, Post, Round
 
-<<<<<<< HEAD
-    code_generator = app_injector.get(
-        CodeGenerator,
-=======
     code_generator = app_injector.get(CodeGenerator)
 
     code_generator.configure_verification(
         code_verification_on=True,
         plugin_only=True,
         allowed_modules=[],
->>>>>>> e7b38657
     )
     code_generator.configure_verification(code_verification_on=True, plugin_only=True)
 
