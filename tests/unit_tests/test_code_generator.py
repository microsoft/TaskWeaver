import os

from injector import Injector

from taskweaver.config.config_mgt import AppConfigSource
from taskweaver.logging import LoggingModule
from taskweaver.memory.attachment import AttachmentType
from taskweaver.memory.plugin import PluginModule


def test_compose_prompt():
    app_injector = Injector(
        [PluginModule, LoggingModule],
    )
    app_config = AppConfigSource(
        config={
            "app_dir": os.path.dirname(os.path.abspath(__file__)),
            "llm.api_key": "this_is_not_a_real_key",  # pragma: allowlist secret
            "code_generator.prompt_compression": True,
            "code_generator.prompt_file_path": os.path.join(
                os.path.dirname(os.path.abspath(__file__)),
                "data/prompts/generator_prompt.yaml",
            ),
        },
    )
    app_injector.binder.bind(AppConfigSource, to=app_config)

    from taskweaver.code_interpreter.code_interpreter import CodeGenerator
    from taskweaver.memory import Attachment, Memory, Post, Round

    code_generator = app_injector.create_object(CodeGenerator)
    code_generator.set_alias("CodeInterpreter")

    code1 = (
        "df = pd.DataFrame(np.random.rand(10, 2), columns=['DATE', 'VALUE'])\n"
        'descriptions = [("sample_code_description", "Sample code has been generated to get a dataframe `df` \n'
        "with 10 rows and 2 columns: 'DATE' and 'VALUE'\")]"
    )
    post1 = Post.create(
        message="create a dataframe",
        send_from="Planner",
        send_to="CodeInterpreter",
        attachment_list=[],
    )
    post2 = Post.create(
        message="A dataframe `df` with 10 rows and 2 columns: 'DATE' and 'VALUE' has been generated.",
        send_from="CodeInterpreter",
        send_to="Planner",
        attachment_list=[],
    )
    post2.add_attachment(
        Attachment.create(
            AttachmentType.thought,
            "{ROLE_NAME} sees the user wants generate a DataFrame.",
        ),
    )
    post2.add_attachment(
        Attachment.create(
            AttachmentType.thought,
            "{ROLE_NAME} sees all required Python libs have been imported, so will not generate import codes.",
        ),
    )
    post2.add_attachment(Attachment.create(AttachmentType.reply_type, "python"))
    post2.add_attachment(Attachment.create(AttachmentType.reply_content, code1))
    post2.add_attachment(Attachment.create(AttachmentType.execution_status, "SUCCESS"))
    post2.add_attachment(
        Attachment.create(
            AttachmentType.execution_result,
            "A dataframe `df` with 10 rows and 2 columns: 'DATE' and 'VALUE' has been generated.",
        ),
    )

    round1 = Round.create(user_query="hello", id="round-1")
    round1.add_post(post1)
    round1.add_post(post2)

    round2 = Round.create(user_query="hello again", id="round-2")
    post3 = Post.create(
        message="what is the data range",
        send_from="Planner",
        send_to="CodeInterpreter",
        attachment_list=[],
    )
    post4 = Post.create(
        message="The data range for the 'VALUE' column is 0.94",
        send_from="CodeInterpreter",
        send_to="Planner",
        attachment_list=[],
    )
    post4.add_attachment(
        Attachment.create(
            AttachmentType.thought,
            "{ROLE_NAME} understands the user wants to find the data range for the DataFrame.",
        ),
    )
    post4.add_attachment(
        Attachment.create(
            AttachmentType.thought,
            "{ROLE_NAME} will generate code to calculate the data range of the 'VALUE' column since it is the "
            "only numeric column.",
        ),
    )
    post4.add_attachment(
        Attachment.create(
            AttachmentType.reply_type,
            "python",
        ),
    )
    post4.add_attachment(
        Attachment.create(
            AttachmentType.reply_content,
            (
                "min_value = df['VALUE'].min()\n"
                "max_value = df['VALUE'].max()\n"
                "data_range = max_value - min_value\n"
                "descriptions = [\n"
                '("min_value", f"The minimum value in the \'VALUE\' column is {min_value:.2f}"),\n'
                '("max_value", f"The maximum value in the \'VALUE\' column is {max_value:.2f}"),\n'
                '("data_range", f"The data range for the \'VALUE\' column is {data_range:.2f}")\n'
                "]"
            ),
        ),
    )
    post4.add_attachment(Attachment.create(AttachmentType.execution_status, "SUCCESS"))
    post4.add_attachment(
        Attachment.create(
            AttachmentType.execution_result,
            "The minimum value in the 'VALUE' column is 0.05;The "
            "maximum value in the 'VALUE' column is 0.99;The "
            "data range for the 'VALUE' column is 0.94",
        ),
    )
    round2.add_post(post3)
    round2.add_post(post4)

    round3 = Round.create(user_query="hello again", id="round-3")
    post5 = Post.create(
        message="what is the max value?",
        send_from="Planner",
        send_to="CodeInterpreter",
        attachment_list=[],
    )
    round3.add_post(post5)

    memory = Memory(session_id="session-1")
    memory.conversation.add_round(round1)
    memory.conversation.add_round(round2)
    memory.conversation.add_round(round3)

    messages = code_generator.compose_prompt(
        rounds=memory.conversation.rounds,
        plugins=code_generator.get_plugin_pool(),
    )

    assert messages[0]["role"] == "system"
<<<<<<< HEAD
    assert messages[0]["content"].startswith("## On current environment context:")
=======
    assert messages[0]["content"].startswith("## On conversations:")
>>>>>>> 18e8f8be
    assert messages[1]["role"] == "user"
    assert messages[1]["content"] == (
        "==============================\n"
        "## Conversation Start\n"
        "\n"
<<<<<<< HEAD
        "\n"
        "\n"
        "\n"
        "-----------------------------\n"
        "# Feedback of the code in the last round (None for the first round):\n"
=======
        "### Context Summary\n"
        "The context summary of previous rounds and the variables that "
        "ProgramApe can refer to:\n"
        "None\n"
        "\n"
        "### Plugin Functions\n"
        "The functions can be directly called without importing:\n"
        "None\n"
        "-----------------------------\n"
        "# Feedback of the code in the last round (None if no feedback):\n"
>>>>>>> 18e8f8be
        "None\n"
        "\n"
        "# Additional information from the User in this round:\n"
        "create a dataframe"
    )
    assert messages[2]["role"] == "assistant"
    assert messages[2]["content"] == (
        '{"response": {"thought": "ProgramApe sees the user wants generate a '
        "DataFrame.\\nProgramApe sees all required Python libs have been imported, so "
        'will not generate import codes.", "reply_type": "python", "reply_content": '
        "\"df = pd.DataFrame(np.random.rand(10, 2), columns=['DATE', "
        '\'VALUE\'])\\ndescriptions = [(\\"sample_code_description\\", \\"Sample code '
        "has been generated to get a dataframe `df` \\nwith 10 rows and 2 columns: "
        "'DATE' and 'VALUE'\\\")]\"}}"
    )

    assert messages[5]["role"] == "user"
    assert messages[5]["content"] == (
        "-----------------------------\n"
<<<<<<< HEAD
        "# Feedback of the code in the last round (None for the first round):\n"
=======
        "# Feedback of the code in the last round (None if no feedback):\n"
>>>>>>> 18e8f8be
        "## Execution\n"
        "Your code has been executed successfully with the following result:\n"
        "The minimum value in the 'VALUE' column is 0.05;The maximum value in the "
        "'VALUE' column is 0.99;The data range for the 'VALUE' column is 0.94\n"
        "\n"
        "\n"
        "# Additional information from the User in this round:\n"
        "The user request is: hello again\n"
        "\n"
        "what is the max value?\n"
        "Please follow the instructions below to complete the task:\n"
<<<<<<< HEAD
        "- ProgramApe must reuse the variables from the previous rounds in the same "
        "conversation, instead of redefining them, for efficient code generation.\n"
        "- ProgramApe put all the result variables in the last line of the code.\n"
        "- The plugins have been loaded in the environment, and ProgramApe should not "
        "import them again.\n"
=======
        "- ProgramApe can refer to intermediate variables in the generated code from "
        "previous successful rounds and the context summary in the current "
        "Conversation, \n"
        "- ProgramApe should not refer to any information from failed rounds, rounds "
        "that have not been executed, or previous Conversations.\n"
        "- ProgramApe put all the result variables in the last line of the code.\n"
        "- ProgramApe must not import the plugins and otherwise the code will be "
        "failed to execute.\n"
>>>>>>> 18e8f8be
        "- ProgramApe must try to directly import required modules without installing "
        "them, and only install the modules if the execution fails. \n"
    )


def test_compose_prompt_with_plugin():
    app_injector = Injector(
        [PluginModule, LoggingModule],
    )
    app_config = AppConfigSource(
        config={
            "app_dir": os.path.dirname(os.path.abspath(__file__)),
            "llm.api_key": "test_key",  # pragma: allowlist secret
            "code_generator.prompt_compression": True,
            "code_generator.prompt_file_path": os.path.join(
                os.path.dirname(os.path.abspath(__file__)),
                "data/prompts/generator_prompt.yaml",
            ),
            "plugin.base_path": os.path.join(
                os.path.dirname(os.path.abspath(__file__)),
                "data/plugins",
            ),
        },
    )
    app_injector.binder.bind(AppConfigSource, to=app_config)

    from taskweaver.code_interpreter.code_interpreter import CodeGenerator
    from taskweaver.memory import Attachment, Memory, Post, Round

    code_generator = app_injector.create_object(CodeGenerator)
    code_generator.set_alias("CodeInterpreter")

    code1 = (
        "df = pd.DataFrame(np.random.rand(10, 2), columns=['DATE', 'VALUE'])\n"
        'descriptions = [("sample_code_description", "Sample code has been generated to get a dataframe `df` \n'
        "with 10 rows and 2 columns: 'DATE' and 'VALUE'\")]"
    )
    post1 = Post.create(
        message="create a dataframe",
        send_from="Planner",
        send_to="CodeInterpreter",
        attachment_list=[],
    )
    post2 = Post.create(
        message="A dataframe `df` with 10 rows and 2 columns: 'DATE' and 'VALUE' has been generated.",
        send_from="CodeInterpreter",
        send_to="Planner",
        attachment_list=[],
    )
    post2.add_attachment(
        Attachment.create(
            AttachmentType.thought,
            "{ROLE_NAME} sees the user wants generate a DataFrame.",
        ),
    )
    post2.add_attachment(
        Attachment.create(
            AttachmentType.thought,
            "{ROLE_NAME} sees all required Python libs have been imported, so will not generate import codes.",
        ),
    )
    post2.add_attachment(Attachment.create(AttachmentType.reply_type, "python"))
    post2.add_attachment(Attachment.create(AttachmentType.reply_content, code1))

    post2.add_attachment(Attachment.create(AttachmentType.execution_status, "SUCCESS"))
    post2.add_attachment(
        Attachment.create(
            AttachmentType.execution_result,
            "A dataframe `df` with 10 rows and 2 columns: 'DATE' and 'VALUE' has been generated.",
        ),
    )

    round1 = Round.create(user_query="hello", id="round-1")
    round1.add_post(post1)
    round1.add_post(post2)

    memory = Memory(session_id="session-1")
    memory.conversation.add_round(round1)

    messages = code_generator.compose_prompt(
        rounds=memory.conversation.rounds,
        plugins=code_generator.get_plugin_pool(),
    )

    assert messages[1]["role"] == "user"
    assert "sql_pull_data" in messages[1]["content"]
    assert "anomaly_detection" in messages[1]["content"]
    assert "klarna_search" in messages[1]["content"]
    assert "paper_summary" in messages[1]["content"]


def test_compose_prompt_with_plugin_only():
    app_injector = Injector(
        [PluginModule, LoggingModule],
    )
    app_config = AppConfigSource(
        config={
            "app_dir": os.path.dirname(os.path.abspath(__file__)),
            "llm.api_key": "test_key",  # pragma: allowlist secret
            "code_generator.prompt_compression": False,
            "code_generator.prompt_file_path": os.path.join(
                os.path.dirname(os.path.abspath(__file__)),
                "data/prompts/generator_plugin_only.yaml",
            ),
            "plugin.base_path": os.path.join(
                os.path.dirname(os.path.abspath(__file__)),
                "data/plugins",
            ),
        },
    )
    app_injector.binder.bind(AppConfigSource, to=app_config)

    from taskweaver.code_interpreter.code_interpreter_plugin_only import CodeGeneratorPluginOnly
    from taskweaver.memory import Attachment, Memory, Post, Round

    code_generator = app_injector.get(CodeGeneratorPluginOnly)
    code_generator.set_alias("CodeInterpreter")

    code1 = "r0 = klarna_search('iphone')\n" "r0"
    post1 = Post.create(
        message="find iphones on sale",
        send_from="Planner",
        send_to="CodeInterpreter",
        attachment_list=[],
    )
    post2 = Post.create(
        message="The iphone 15 pro is on sale.",
        send_from="CodeInterpreter",
        send_to="Planner",
        attachment_list=[],
    )
    post2.add_attachment(
        Attachment.create(
            AttachmentType.thought,
            "{ROLE_NAME} sees the user wants to find iphones on sale.",
        ),
    )
    post2.add_attachment(
        Attachment.create(
            AttachmentType.thought,
            "{ROLE_NAME} can use the `klarna_search` function to find iphones on sale.",
        ),
    )
    post2.add_attachment(Attachment.create(AttachmentType.reply_type, "python"))
    post2.add_attachment(Attachment.create(AttachmentType.reply_content, code1))
    post2.add_attachment(Attachment.create(AttachmentType.execution_status, "SUCCESS"))
    post2.add_attachment(
        Attachment.create(
            AttachmentType.execution_result,
            "A dataframe `df` with 10 rows and 2 columns: 'DATE' and 'VALUE' has been generated.",
        ),
    )

    round1 = Round.create(user_query="find iphones on sale", id="round-1")
    round1.add_post(post1)
    round1.add_post(post2)

    memory = Memory(session_id="session-1")
    memory.conversation.add_round(round1)

<<<<<<< HEAD
    messages, functions = code_generator._compose_prompt(
=======
    prompt_with_tools = code_generator._compose_prompt(
>>>>>>> 18e8f8be
        system_instructions=code_generator.instruction_template.format(
            ROLE_NAME=code_generator.role_name,
        ),
        rounds=memory.conversation.rounds,
        plugin_pool=code_generator.plugin_pool,
    )
<<<<<<< HEAD

=======
    messages = prompt_with_tools["prompt"]
    functions = prompt_with_tools["tools"]
    assert functions
>>>>>>> 18e8f8be
    assert len(functions) == 1
    assert functions[0]["function"]["name"] == "klarna_search"
    assert messages[1]["role"] == "user"
    assert messages[1]["content"] == "find iphones on sale"
    assert messages[2]["role"] == "assistant"
    assert messages[2]["content"] == "The iphone 15 pro is on sale."


def test_compose_prompt_with_not_plugin_only():
    app_injector = Injector(
        [PluginModule, LoggingModule],
    )
    app_config = AppConfigSource(
        config={
            "app_dir": os.path.dirname(os.path.abspath(__file__)),
            "llm.api_key": "test_key",  # pragma: allowlist secret
            "code_generator.prompt_compression": True,
            "code_generator.prompt_file_path": os.path.join(
                os.path.dirname(os.path.abspath(__file__)),
                "data/prompts/generator_prompt.yaml",
            ),
            "plugin.base_path": os.path.join(
                os.path.dirname(os.path.abspath(__file__)),
                "data/plugins",
            ),
            "code_generator.example_base_path": os.path.join(
                os.path.dirname(os.path.abspath(__file__)),
                "data/examples/codeinterpreter_examples",
            ),
        },
    )
    app_injector.binder.bind(AppConfigSource, to=app_config)

    from taskweaver.code_interpreter.code_interpreter import CodeGenerator
    from taskweaver.memory import Attachment, Memory, Post, Round

    code_generator = app_injector.get(CodeGenerator)
    code_generator.set_alias("CodeInterpreter")

    code1 = (
        "df = pd.DataFrame(np.random.rand(10, 2), columns=['DATE', 'VALUE'])\n"
        'descriptions = [("sample_code_description", "Sample code has been generated to get a dataframe `df` \n'
        "with 10 rows and 2 columns: 'DATE' and 'VALUE'\")]"
    )
    post1 = Post.create(
        message="create a dataframe",
        send_from="Planner",
        send_to="CodeInterpreter",
        attachment_list=[],
    )
    post2 = Post.create(
        message="A dataframe `df` with 10 rows and 2 columns: 'DATE' and 'VALUE' has been generated.",
        send_from="CodeInterpreter",
        send_to="Planner",
        attachment_list=[],
    )
    post2.add_attachment(
        Attachment.create(
            AttachmentType.thought,
            "{ROLE_NAME} sees the user wants generate a DataFrame.",
        ),
    )
    post2.add_attachment(
        Attachment.create(
            AttachmentType.thought,
            "{ROLE_NAME} sees all required Python libs have been imported, so will not generate import codes.",
        ),
    )
    post2.add_attachment(Attachment.create(AttachmentType.reply_type, "python"))
    post2.add_attachment(Attachment.create(AttachmentType.reply_content, code1))
    post2.add_attachment(Attachment.create(AttachmentType.execution_status, "SUCCESS"))
    post2.add_attachment(
        Attachment.create(
            AttachmentType.execution_result,
            "A dataframe `df` with 10 rows and 2 columns: 'DATE' and 'VALUE' has been generated.",
        ),
    )

    round1 = Round.create(user_query="hello", id="round-1")
    round1.add_post(post1)
    round1.add_post(post2)

    memory = Memory(session_id="session-1")
    memory.conversation.add_round(round1)

    messages = code_generator.compose_prompt(
        rounds=memory.conversation.rounds,
        plugins=code_generator.get_plugin_pool(),
    )

    assert len(code_generator.plugin_pool) == 4
    assert "anomaly_detection" in messages[16]["content"]
    assert "klarna_search" in messages[16]["content"]
    assert "paper_summary" in messages[16]["content"]
    assert "sql_pull_data" in messages[16]["content"]


def test_code_correction_prompt():
    app_injector = Injector(
        [PluginModule, LoggingModule],
    )
    app_config = AppConfigSource(
        config={
            "app_dir": os.path.dirname(os.path.abspath(__file__)),
            "llm.api_key": "test_key",  # pragma: allowlist secret
            "code_generator.prompt_file_path": os.path.join(
                os.path.dirname(os.path.abspath(__file__)),
                "data/prompts/generator_prompt.yaml",
            ),
        },
    )
    app_injector.binder.bind(AppConfigSource, to=app_config)

    from taskweaver.code_interpreter.code_interpreter import CodeGenerator
    from taskweaver.memory import Attachment, Memory, Post, Round

    prompt_path = os.path.join(
        os.path.dirname(os.path.abspath(__file__)),
        "data/prompts/generator_prompt.yaml",
    )
    code_generator = app_injector.create_object(CodeGenerator)
    code_generator.set_alias("CodeInterpreter")

    code1 = (
        "df = pd.DataFrame(np.random.rand(10, 2), columns=['DATE', 'VALUE'])\n"
        'descriptions = [("sample_code_description", "Sample code has been generated to get a dataframe `df` \n'
        "with 10 rows and 2 columns: 'DATE' and 'VALUE'\")]"
    )
    post1 = Post.create(
        message="create a dataframe",
        send_from="Planner",
        send_to="CodeInterpreter",
        attachment_list=[],
    )
    post2 = Post.create(
        message="A dataframe `df` with 10 rows and 2 columns: 'DATE' and 'VALUE' has been generated.",
        send_from="CodeInterpreter",
        send_to="CodeInterpreter",
        attachment_list=[],
    )
    post2.add_attachment(
        Attachment.create(
            "thought",
            "{ROLE_NAME} sees the user wants generate a DataFrame.",
        ),
    )
    post2.add_attachment(
        Attachment.create(
            "thought",
            "{ROLE_NAME} sees all required Python libs have been imported, so will not generate import codes.",
        ),
    )
    post2.add_attachment(Attachment.create(AttachmentType.reply_type, "python"))
    post2.add_attachment(Attachment.create(AttachmentType.reply_content, code1))
    post2.add_attachment(Attachment.create("execution_status", "FAILURE"))
    post2.add_attachment(
        Attachment.create(
            "execution_result",
            "The code failed to execute. Please check the code and try again.",
        ),
    )
    post2.add_attachment(
        Attachment.create("revise_message", "Please check the code and try again."),
    )

    round1 = Round.create(user_query="hello", id="round-1")
    round1.add_post(post1)
    round1.add_post(post2)

    memory = Memory(session_id="session-1")
    memory.conversation.add_round(round1)

    messages = code_generator.compose_prompt(
        rounds=memory.conversation.rounds,
        plugins=code_generator.get_plugin_pool(),
    )

    assert len(messages) == 4
    assert messages[3]["role"] == "user"
    assert messages[3]["content"] == (
        "-----------------------------\n"
<<<<<<< HEAD
        "# Feedback of the code in the last round (None for the first round):\n"
=======
        "# Feedback of the code in the last round (None if no feedback):\n"
>>>>>>> 18e8f8be
        "## Execution\n"
        "Your code has failed to execute with the following error:\n"
        "The code failed to execute. Please check the code and try again.\n"
        "\n"
        "\n"
        "# Additional information from the User in this round:\n"
        "Please check the code and try again.\n"
        "Please follow the instructions below to complete the task:\n"
<<<<<<< HEAD
        "- ProgramApe must reuse the variables from the previous rounds in the same "
        "conversation, instead of redefining them, for efficient code generation.\n"
        "- ProgramApe put all the result variables in the last line of the code.\n"
        "- The plugins have been loaded in the environment, and ProgramApe should not "
        "import them again.\n"
=======
        "- ProgramApe can refer to intermediate variables in the generated code from "
        "previous successful rounds and the context summary in the current "
        "Conversation, \n"
        "- ProgramApe should not refer to any information from failed rounds, rounds "
        "that have not been executed, or previous Conversations.\n"
        "- ProgramApe put all the result variables in the last line of the code.\n"
        "- ProgramApe must not import the plugins and otherwise the code will be "
        "failed to execute.\n"
>>>>>>> 18e8f8be
        "- ProgramApe must try to directly import required modules without installing "
        "them, and only install the modules if the execution fails. \n"
    )
<|MERGE_RESOLUTION|>--- conflicted
+++ resolved
@@ -1,625 +1,571 @@
-import os
-
-from injector import Injector
-
-from taskweaver.config.config_mgt import AppConfigSource
-from taskweaver.logging import LoggingModule
-from taskweaver.memory.attachment import AttachmentType
-from taskweaver.memory.plugin import PluginModule
-
-
-def test_compose_prompt():
-    app_injector = Injector(
-        [PluginModule, LoggingModule],
-    )
-    app_config = AppConfigSource(
-        config={
-            "app_dir": os.path.dirname(os.path.abspath(__file__)),
-            "llm.api_key": "this_is_not_a_real_key",  # pragma: allowlist secret
-            "code_generator.prompt_compression": True,
-            "code_generator.prompt_file_path": os.path.join(
-                os.path.dirname(os.path.abspath(__file__)),
-                "data/prompts/generator_prompt.yaml",
-            ),
-        },
-    )
-    app_injector.binder.bind(AppConfigSource, to=app_config)
-
-    from taskweaver.code_interpreter.code_interpreter import CodeGenerator
-    from taskweaver.memory import Attachment, Memory, Post, Round
-
-    code_generator = app_injector.create_object(CodeGenerator)
-    code_generator.set_alias("CodeInterpreter")
-
-    code1 = (
-        "df = pd.DataFrame(np.random.rand(10, 2), columns=['DATE', 'VALUE'])\n"
-        'descriptions = [("sample_code_description", "Sample code has been generated to get a dataframe `df` \n'
-        "with 10 rows and 2 columns: 'DATE' and 'VALUE'\")]"
-    )
-    post1 = Post.create(
-        message="create a dataframe",
-        send_from="Planner",
-        send_to="CodeInterpreter",
-        attachment_list=[],
-    )
-    post2 = Post.create(
-        message="A dataframe `df` with 10 rows and 2 columns: 'DATE' and 'VALUE' has been generated.",
-        send_from="CodeInterpreter",
-        send_to="Planner",
-        attachment_list=[],
-    )
-    post2.add_attachment(
-        Attachment.create(
-            AttachmentType.thought,
-            "{ROLE_NAME} sees the user wants generate a DataFrame.",
-        ),
-    )
-    post2.add_attachment(
-        Attachment.create(
-            AttachmentType.thought,
-            "{ROLE_NAME} sees all required Python libs have been imported, so will not generate import codes.",
-        ),
-    )
-    post2.add_attachment(Attachment.create(AttachmentType.reply_type, "python"))
-    post2.add_attachment(Attachment.create(AttachmentType.reply_content, code1))
-    post2.add_attachment(Attachment.create(AttachmentType.execution_status, "SUCCESS"))
-    post2.add_attachment(
-        Attachment.create(
-            AttachmentType.execution_result,
-            "A dataframe `df` with 10 rows and 2 columns: 'DATE' and 'VALUE' has been generated.",
-        ),
-    )
-
-    round1 = Round.create(user_query="hello", id="round-1")
-    round1.add_post(post1)
-    round1.add_post(post2)
-
-    round2 = Round.create(user_query="hello again", id="round-2")
-    post3 = Post.create(
-        message="what is the data range",
-        send_from="Planner",
-        send_to="CodeInterpreter",
-        attachment_list=[],
-    )
-    post4 = Post.create(
-        message="The data range for the 'VALUE' column is 0.94",
-        send_from="CodeInterpreter",
-        send_to="Planner",
-        attachment_list=[],
-    )
-    post4.add_attachment(
-        Attachment.create(
-            AttachmentType.thought,
-            "{ROLE_NAME} understands the user wants to find the data range for the DataFrame.",
-        ),
-    )
-    post4.add_attachment(
-        Attachment.create(
-            AttachmentType.thought,
-            "{ROLE_NAME} will generate code to calculate the data range of the 'VALUE' column since it is the "
-            "only numeric column.",
-        ),
-    )
-    post4.add_attachment(
-        Attachment.create(
-            AttachmentType.reply_type,
-            "python",
-        ),
-    )
-    post4.add_attachment(
-        Attachment.create(
-            AttachmentType.reply_content,
-            (
-                "min_value = df['VALUE'].min()\n"
-                "max_value = df['VALUE'].max()\n"
-                "data_range = max_value - min_value\n"
-                "descriptions = [\n"
-                '("min_value", f"The minimum value in the \'VALUE\' column is {min_value:.2f}"),\n'
-                '("max_value", f"The maximum value in the \'VALUE\' column is {max_value:.2f}"),\n'
-                '("data_range", f"The data range for the \'VALUE\' column is {data_range:.2f}")\n'
-                "]"
-            ),
-        ),
-    )
-    post4.add_attachment(Attachment.create(AttachmentType.execution_status, "SUCCESS"))
-    post4.add_attachment(
-        Attachment.create(
-            AttachmentType.execution_result,
-            "The minimum value in the 'VALUE' column is 0.05;The "
-            "maximum value in the 'VALUE' column is 0.99;The "
-            "data range for the 'VALUE' column is 0.94",
-        ),
-    )
-    round2.add_post(post3)
-    round2.add_post(post4)
-
-    round3 = Round.create(user_query="hello again", id="round-3")
-    post5 = Post.create(
-        message="what is the max value?",
-        send_from="Planner",
-        send_to="CodeInterpreter",
-        attachment_list=[],
-    )
-    round3.add_post(post5)
-
-    memory = Memory(session_id="session-1")
-    memory.conversation.add_round(round1)
-    memory.conversation.add_round(round2)
-    memory.conversation.add_round(round3)
-
-    messages = code_generator.compose_prompt(
-        rounds=memory.conversation.rounds,
-        plugins=code_generator.get_plugin_pool(),
-    )
-
-    assert messages[0]["role"] == "system"
-<<<<<<< HEAD
-    assert messages[0]["content"].startswith("## On current environment context:")
-=======
-    assert messages[0]["content"].startswith("## On conversations:")
->>>>>>> 18e8f8be
-    assert messages[1]["role"] == "user"
-    assert messages[1]["content"] == (
-        "==============================\n"
-        "## Conversation Start\n"
-        "\n"
-<<<<<<< HEAD
-        "\n"
-        "\n"
-        "\n"
-        "-----------------------------\n"
-        "# Feedback of the code in the last round (None for the first round):\n"
-=======
-        "### Context Summary\n"
-        "The context summary of previous rounds and the variables that "
-        "ProgramApe can refer to:\n"
-        "None\n"
-        "\n"
-        "### Plugin Functions\n"
-        "The functions can be directly called without importing:\n"
-        "None\n"
-        "-----------------------------\n"
-        "# Feedback of the code in the last round (None if no feedback):\n"
->>>>>>> 18e8f8be
-        "None\n"
-        "\n"
-        "# Additional information from the User in this round:\n"
-        "create a dataframe"
-    )
-    assert messages[2]["role"] == "assistant"
-    assert messages[2]["content"] == (
-        '{"response": {"thought": "ProgramApe sees the user wants generate a '
-        "DataFrame.\\nProgramApe sees all required Python libs have been imported, so "
-        'will not generate import codes.", "reply_type": "python", "reply_content": '
-        "\"df = pd.DataFrame(np.random.rand(10, 2), columns=['DATE', "
-        '\'VALUE\'])\\ndescriptions = [(\\"sample_code_description\\", \\"Sample code '
-        "has been generated to get a dataframe `df` \\nwith 10 rows and 2 columns: "
-        "'DATE' and 'VALUE'\\\")]\"}}"
-    )
-
-    assert messages[5]["role"] == "user"
-    assert messages[5]["content"] == (
-        "-----------------------------\n"
-<<<<<<< HEAD
-        "# Feedback of the code in the last round (None for the first round):\n"
-=======
-        "# Feedback of the code in the last round (None if no feedback):\n"
->>>>>>> 18e8f8be
-        "## Execution\n"
-        "Your code has been executed successfully with the following result:\n"
-        "The minimum value in the 'VALUE' column is 0.05;The maximum value in the "
-        "'VALUE' column is 0.99;The data range for the 'VALUE' column is 0.94\n"
-        "\n"
-        "\n"
-        "# Additional information from the User in this round:\n"
-        "The user request is: hello again\n"
-        "\n"
-        "what is the max value?\n"
-        "Please follow the instructions below to complete the task:\n"
-<<<<<<< HEAD
-        "- ProgramApe must reuse the variables from the previous rounds in the same "
-        "conversation, instead of redefining them, for efficient code generation.\n"
-        "- ProgramApe put all the result variables in the last line of the code.\n"
-        "- The plugins have been loaded in the environment, and ProgramApe should not "
-        "import them again.\n"
-=======
-        "- ProgramApe can refer to intermediate variables in the generated code from "
-        "previous successful rounds and the context summary in the current "
-        "Conversation, \n"
-        "- ProgramApe should not refer to any information from failed rounds, rounds "
-        "that have not been executed, or previous Conversations.\n"
-        "- ProgramApe put all the result variables in the last line of the code.\n"
-        "- ProgramApe must not import the plugins and otherwise the code will be "
-        "failed to execute.\n"
->>>>>>> 18e8f8be
-        "- ProgramApe must try to directly import required modules without installing "
-        "them, and only install the modules if the execution fails. \n"
-    )
-
-
-def test_compose_prompt_with_plugin():
-    app_injector = Injector(
-        [PluginModule, LoggingModule],
-    )
-    app_config = AppConfigSource(
-        config={
-            "app_dir": os.path.dirname(os.path.abspath(__file__)),
-            "llm.api_key": "test_key",  # pragma: allowlist secret
-            "code_generator.prompt_compression": True,
-            "code_generator.prompt_file_path": os.path.join(
-                os.path.dirname(os.path.abspath(__file__)),
-                "data/prompts/generator_prompt.yaml",
-            ),
-            "plugin.base_path": os.path.join(
-                os.path.dirname(os.path.abspath(__file__)),
-                "data/plugins",
-            ),
-        },
-    )
-    app_injector.binder.bind(AppConfigSource, to=app_config)
-
-    from taskweaver.code_interpreter.code_interpreter import CodeGenerator
-    from taskweaver.memory import Attachment, Memory, Post, Round
-
-    code_generator = app_injector.create_object(CodeGenerator)
-    code_generator.set_alias("CodeInterpreter")
-
-    code1 = (
-        "df = pd.DataFrame(np.random.rand(10, 2), columns=['DATE', 'VALUE'])\n"
-        'descriptions = [("sample_code_description", "Sample code has been generated to get a dataframe `df` \n'
-        "with 10 rows and 2 columns: 'DATE' and 'VALUE'\")]"
-    )
-    post1 = Post.create(
-        message="create a dataframe",
-        send_from="Planner",
-        send_to="CodeInterpreter",
-        attachment_list=[],
-    )
-    post2 = Post.create(
-        message="A dataframe `df` with 10 rows and 2 columns: 'DATE' and 'VALUE' has been generated.",
-        send_from="CodeInterpreter",
-        send_to="Planner",
-        attachment_list=[],
-    )
-    post2.add_attachment(
-        Attachment.create(
-            AttachmentType.thought,
-            "{ROLE_NAME} sees the user wants generate a DataFrame.",
-        ),
-    )
-    post2.add_attachment(
-        Attachment.create(
-            AttachmentType.thought,
-            "{ROLE_NAME} sees all required Python libs have been imported, so will not generate import codes.",
-        ),
-    )
-    post2.add_attachment(Attachment.create(AttachmentType.reply_type, "python"))
-    post2.add_attachment(Attachment.create(AttachmentType.reply_content, code1))
-
-    post2.add_attachment(Attachment.create(AttachmentType.execution_status, "SUCCESS"))
-    post2.add_attachment(
-        Attachment.create(
-            AttachmentType.execution_result,
-            "A dataframe `df` with 10 rows and 2 columns: 'DATE' and 'VALUE' has been generated.",
-        ),
-    )
-
-    round1 = Round.create(user_query="hello", id="round-1")
-    round1.add_post(post1)
-    round1.add_post(post2)
-
-    memory = Memory(session_id="session-1")
-    memory.conversation.add_round(round1)
-
-    messages = code_generator.compose_prompt(
-        rounds=memory.conversation.rounds,
-        plugins=code_generator.get_plugin_pool(),
-    )
-
-    assert messages[1]["role"] == "user"
-    assert "sql_pull_data" in messages[1]["content"]
-    assert "anomaly_detection" in messages[1]["content"]
-    assert "klarna_search" in messages[1]["content"]
-    assert "paper_summary" in messages[1]["content"]
-
-
-def test_compose_prompt_with_plugin_only():
-    app_injector = Injector(
-        [PluginModule, LoggingModule],
-    )
-    app_config = AppConfigSource(
-        config={
-            "app_dir": os.path.dirname(os.path.abspath(__file__)),
-            "llm.api_key": "test_key",  # pragma: allowlist secret
-            "code_generator.prompt_compression": False,
-            "code_generator.prompt_file_path": os.path.join(
-                os.path.dirname(os.path.abspath(__file__)),
-                "data/prompts/generator_plugin_only.yaml",
-            ),
-            "plugin.base_path": os.path.join(
-                os.path.dirname(os.path.abspath(__file__)),
-                "data/plugins",
-            ),
-        },
-    )
-    app_injector.binder.bind(AppConfigSource, to=app_config)
-
-    from taskweaver.code_interpreter.code_interpreter_plugin_only import CodeGeneratorPluginOnly
-    from taskweaver.memory import Attachment, Memory, Post, Round
-
-    code_generator = app_injector.get(CodeGeneratorPluginOnly)
-    code_generator.set_alias("CodeInterpreter")
-
-    code1 = "r0 = klarna_search('iphone')\n" "r0"
-    post1 = Post.create(
-        message="find iphones on sale",
-        send_from="Planner",
-        send_to="CodeInterpreter",
-        attachment_list=[],
-    )
-    post2 = Post.create(
-        message="The iphone 15 pro is on sale.",
-        send_from="CodeInterpreter",
-        send_to="Planner",
-        attachment_list=[],
-    )
-    post2.add_attachment(
-        Attachment.create(
-            AttachmentType.thought,
-            "{ROLE_NAME} sees the user wants to find iphones on sale.",
-        ),
-    )
-    post2.add_attachment(
-        Attachment.create(
-            AttachmentType.thought,
-            "{ROLE_NAME} can use the `klarna_search` function to find iphones on sale.",
-        ),
-    )
-    post2.add_attachment(Attachment.create(AttachmentType.reply_type, "python"))
-    post2.add_attachment(Attachment.create(AttachmentType.reply_content, code1))
-    post2.add_attachment(Attachment.create(AttachmentType.execution_status, "SUCCESS"))
-    post2.add_attachment(
-        Attachment.create(
-            AttachmentType.execution_result,
-            "A dataframe `df` with 10 rows and 2 columns: 'DATE' and 'VALUE' has been generated.",
-        ),
-    )
-
-    round1 = Round.create(user_query="find iphones on sale", id="round-1")
-    round1.add_post(post1)
-    round1.add_post(post2)
-
-    memory = Memory(session_id="session-1")
-    memory.conversation.add_round(round1)
-
-<<<<<<< HEAD
-    messages, functions = code_generator._compose_prompt(
-=======
-    prompt_with_tools = code_generator._compose_prompt(
->>>>>>> 18e8f8be
-        system_instructions=code_generator.instruction_template.format(
-            ROLE_NAME=code_generator.role_name,
-        ),
-        rounds=memory.conversation.rounds,
-        plugin_pool=code_generator.plugin_pool,
-    )
-<<<<<<< HEAD
-
-=======
-    messages = prompt_with_tools["prompt"]
-    functions = prompt_with_tools["tools"]
-    assert functions
->>>>>>> 18e8f8be
-    assert len(functions) == 1
-    assert functions[0]["function"]["name"] == "klarna_search"
-    assert messages[1]["role"] == "user"
-    assert messages[1]["content"] == "find iphones on sale"
-    assert messages[2]["role"] == "assistant"
-    assert messages[2]["content"] == "The iphone 15 pro is on sale."
-
-
-def test_compose_prompt_with_not_plugin_only():
-    app_injector = Injector(
-        [PluginModule, LoggingModule],
-    )
-    app_config = AppConfigSource(
-        config={
-            "app_dir": os.path.dirname(os.path.abspath(__file__)),
-            "llm.api_key": "test_key",  # pragma: allowlist secret
-            "code_generator.prompt_compression": True,
-            "code_generator.prompt_file_path": os.path.join(
-                os.path.dirname(os.path.abspath(__file__)),
-                "data/prompts/generator_prompt.yaml",
-            ),
-            "plugin.base_path": os.path.join(
-                os.path.dirname(os.path.abspath(__file__)),
-                "data/plugins",
-            ),
-            "code_generator.example_base_path": os.path.join(
-                os.path.dirname(os.path.abspath(__file__)),
-                "data/examples/codeinterpreter_examples",
-            ),
-        },
-    )
-    app_injector.binder.bind(AppConfigSource, to=app_config)
-
-    from taskweaver.code_interpreter.code_interpreter import CodeGenerator
-    from taskweaver.memory import Attachment, Memory, Post, Round
-
-    code_generator = app_injector.get(CodeGenerator)
-    code_generator.set_alias("CodeInterpreter")
-
-    code1 = (
-        "df = pd.DataFrame(np.random.rand(10, 2), columns=['DATE', 'VALUE'])\n"
-        'descriptions = [("sample_code_description", "Sample code has been generated to get a dataframe `df` \n'
-        "with 10 rows and 2 columns: 'DATE' and 'VALUE'\")]"
-    )
-    post1 = Post.create(
-        message="create a dataframe",
-        send_from="Planner",
-        send_to="CodeInterpreter",
-        attachment_list=[],
-    )
-    post2 = Post.create(
-        message="A dataframe `df` with 10 rows and 2 columns: 'DATE' and 'VALUE' has been generated.",
-        send_from="CodeInterpreter",
-        send_to="Planner",
-        attachment_list=[],
-    )
-    post2.add_attachment(
-        Attachment.create(
-            AttachmentType.thought,
-            "{ROLE_NAME} sees the user wants generate a DataFrame.",
-        ),
-    )
-    post2.add_attachment(
-        Attachment.create(
-            AttachmentType.thought,
-            "{ROLE_NAME} sees all required Python libs have been imported, so will not generate import codes.",
-        ),
-    )
-    post2.add_attachment(Attachment.create(AttachmentType.reply_type, "python"))
-    post2.add_attachment(Attachment.create(AttachmentType.reply_content, code1))
-    post2.add_attachment(Attachment.create(AttachmentType.execution_status, "SUCCESS"))
-    post2.add_attachment(
-        Attachment.create(
-            AttachmentType.execution_result,
-            "A dataframe `df` with 10 rows and 2 columns: 'DATE' and 'VALUE' has been generated.",
-        ),
-    )
-
-    round1 = Round.create(user_query="hello", id="round-1")
-    round1.add_post(post1)
-    round1.add_post(post2)
-
-    memory = Memory(session_id="session-1")
-    memory.conversation.add_round(round1)
-
-    messages = code_generator.compose_prompt(
-        rounds=memory.conversation.rounds,
-        plugins=code_generator.get_plugin_pool(),
-    )
-
-    assert len(code_generator.plugin_pool) == 4
-    assert "anomaly_detection" in messages[16]["content"]
-    assert "klarna_search" in messages[16]["content"]
-    assert "paper_summary" in messages[16]["content"]
-    assert "sql_pull_data" in messages[16]["content"]
-
-
-def test_code_correction_prompt():
-    app_injector = Injector(
-        [PluginModule, LoggingModule],
-    )
-    app_config = AppConfigSource(
-        config={
-            "app_dir": os.path.dirname(os.path.abspath(__file__)),
-            "llm.api_key": "test_key",  # pragma: allowlist secret
-            "code_generator.prompt_file_path": os.path.join(
-                os.path.dirname(os.path.abspath(__file__)),
-                "data/prompts/generator_prompt.yaml",
-            ),
-        },
-    )
-    app_injector.binder.bind(AppConfigSource, to=app_config)
-
-    from taskweaver.code_interpreter.code_interpreter import CodeGenerator
-    from taskweaver.memory import Attachment, Memory, Post, Round
-
-    prompt_path = os.path.join(
-        os.path.dirname(os.path.abspath(__file__)),
-        "data/prompts/generator_prompt.yaml",
-    )
-    code_generator = app_injector.create_object(CodeGenerator)
-    code_generator.set_alias("CodeInterpreter")
-
-    code1 = (
-        "df = pd.DataFrame(np.random.rand(10, 2), columns=['DATE', 'VALUE'])\n"
-        'descriptions = [("sample_code_description", "Sample code has been generated to get a dataframe `df` \n'
-        "with 10 rows and 2 columns: 'DATE' and 'VALUE'\")]"
-    )
-    post1 = Post.create(
-        message="create a dataframe",
-        send_from="Planner",
-        send_to="CodeInterpreter",
-        attachment_list=[],
-    )
-    post2 = Post.create(
-        message="A dataframe `df` with 10 rows and 2 columns: 'DATE' and 'VALUE' has been generated.",
-        send_from="CodeInterpreter",
-        send_to="CodeInterpreter",
-        attachment_list=[],
-    )
-    post2.add_attachment(
-        Attachment.create(
-            "thought",
-            "{ROLE_NAME} sees the user wants generate a DataFrame.",
-        ),
-    )
-    post2.add_attachment(
-        Attachment.create(
-            "thought",
-            "{ROLE_NAME} sees all required Python libs have been imported, so will not generate import codes.",
-        ),
-    )
-    post2.add_attachment(Attachment.create(AttachmentType.reply_type, "python"))
-    post2.add_attachment(Attachment.create(AttachmentType.reply_content, code1))
-    post2.add_attachment(Attachment.create("execution_status", "FAILURE"))
-    post2.add_attachment(
-        Attachment.create(
-            "execution_result",
-            "The code failed to execute. Please check the code and try again.",
-        ),
-    )
-    post2.add_attachment(
-        Attachment.create("revise_message", "Please check the code and try again."),
-    )
-
-    round1 = Round.create(user_query="hello", id="round-1")
-    round1.add_post(post1)
-    round1.add_post(post2)
-
-    memory = Memory(session_id="session-1")
-    memory.conversation.add_round(round1)
-
-    messages = code_generator.compose_prompt(
-        rounds=memory.conversation.rounds,
-        plugins=code_generator.get_plugin_pool(),
-    )
-
-    assert len(messages) == 4
-    assert messages[3]["role"] == "user"
-    assert messages[3]["content"] == (
-        "-----------------------------\n"
-<<<<<<< HEAD
-        "# Feedback of the code in the last round (None for the first round):\n"
-=======
-        "# Feedback of the code in the last round (None if no feedback):\n"
->>>>>>> 18e8f8be
-        "## Execution\n"
-        "Your code has failed to execute with the following error:\n"
-        "The code failed to execute. Please check the code and try again.\n"
-        "\n"
-        "\n"
-        "# Additional information from the User in this round:\n"
-        "Please check the code and try again.\n"
-        "Please follow the instructions below to complete the task:\n"
-<<<<<<< HEAD
-        "- ProgramApe must reuse the variables from the previous rounds in the same "
-        "conversation, instead of redefining them, for efficient code generation.\n"
-        "- ProgramApe put all the result variables in the last line of the code.\n"
-        "- The plugins have been loaded in the environment, and ProgramApe should not "
-        "import them again.\n"
-=======
-        "- ProgramApe can refer to intermediate variables in the generated code from "
-        "previous successful rounds and the context summary in the current "
-        "Conversation, \n"
-        "- ProgramApe should not refer to any information from failed rounds, rounds "
-        "that have not been executed, or previous Conversations.\n"
-        "- ProgramApe put all the result variables in the last line of the code.\n"
-        "- ProgramApe must not import the plugins and otherwise the code will be "
-        "failed to execute.\n"
->>>>>>> 18e8f8be
-        "- ProgramApe must try to directly import required modules without installing "
-        "them, and only install the modules if the execution fails. \n"
-    )
+import os
+
+from injector import Injector
+
+from taskweaver.config.config_mgt import AppConfigSource
+from taskweaver.logging import LoggingModule
+from taskweaver.memory.attachment import AttachmentType
+from taskweaver.memory.plugin import PluginModule
+
+
+def test_compose_prompt():
+    app_injector = Injector(
+        [PluginModule, LoggingModule],
+    )
+    app_config = AppConfigSource(
+        config={
+            "app_dir": os.path.dirname(os.path.abspath(__file__)),
+            "llm.api_key": "this_is_not_a_real_key",  # pragma: allowlist secret
+            "code_generator.prompt_compression": True,
+            "code_generator.prompt_file_path": os.path.join(
+                os.path.dirname(os.path.abspath(__file__)),
+                "data/prompts/generator_prompt.yaml",
+            ),
+        },
+    )
+    app_injector.binder.bind(AppConfigSource, to=app_config)
+
+    from taskweaver.code_interpreter.code_interpreter import CodeGenerator
+    from taskweaver.memory import Attachment, Memory, Post, Round
+
+    code_generator = app_injector.create_object(CodeGenerator)
+    code_generator.set_alias("CodeInterpreter")
+
+    code1 = (
+        "df = pd.DataFrame(np.random.rand(10, 2), columns=['DATE', 'VALUE'])\n"
+        'descriptions = [("sample_code_description", "Sample code has been generated to get a dataframe `df` \n'
+        "with 10 rows and 2 columns: 'DATE' and 'VALUE'\")]"
+    )
+    post1 = Post.create(
+        message="create a dataframe",
+        send_from="Planner",
+        send_to="CodeInterpreter",
+        attachment_list=[],
+    )
+    post2 = Post.create(
+        message="A dataframe `df` with 10 rows and 2 columns: 'DATE' and 'VALUE' has been generated.",
+        send_from="CodeInterpreter",
+        send_to="Planner",
+        attachment_list=[],
+    )
+    post2.add_attachment(
+        Attachment.create(
+            AttachmentType.thought,
+            "{ROLE_NAME} sees the user wants generate a DataFrame.",
+        ),
+    )
+    post2.add_attachment(
+        Attachment.create(
+            AttachmentType.thought,
+            "{ROLE_NAME} sees all required Python libs have been imported, so will not generate import codes.",
+        ),
+    )
+    post2.add_attachment(Attachment.create(AttachmentType.reply_type, "python"))
+    post2.add_attachment(Attachment.create(AttachmentType.reply_content, code1))
+    post2.add_attachment(Attachment.create(AttachmentType.execution_status, "SUCCESS"))
+    post2.add_attachment(
+        Attachment.create(
+            AttachmentType.execution_result,
+            "A dataframe `df` with 10 rows and 2 columns: 'DATE' and 'VALUE' has been generated.",
+        ),
+    )
+
+    round1 = Round.create(user_query="hello", id="round-1")
+    round1.add_post(post1)
+    round1.add_post(post2)
+
+    round2 = Round.create(user_query="hello again", id="round-2")
+    post3 = Post.create(
+        message="what is the data range",
+        send_from="Planner",
+        send_to="CodeInterpreter",
+        attachment_list=[],
+    )
+    post4 = Post.create(
+        message="The data range for the 'VALUE' column is 0.94",
+        send_from="CodeInterpreter",
+        send_to="Planner",
+        attachment_list=[],
+    )
+    post4.add_attachment(
+        Attachment.create(
+            AttachmentType.thought,
+            "{ROLE_NAME} understands the user wants to find the data range for the DataFrame.",
+        ),
+    )
+    post4.add_attachment(
+        Attachment.create(
+            AttachmentType.thought,
+            "{ROLE_NAME} will generate code to calculate the data range of the 'VALUE' column since it is the "
+            "only numeric column.",
+        ),
+    )
+    post4.add_attachment(
+        Attachment.create(
+            AttachmentType.reply_type,
+            "python",
+        ),
+    )
+    post4.add_attachment(
+        Attachment.create(
+            AttachmentType.reply_content,
+            (
+                "min_value = df['VALUE'].min()\n"
+                "max_value = df['VALUE'].max()\n"
+                "data_range = max_value - min_value\n"
+                "descriptions = [\n"
+                '("min_value", f"The minimum value in the \'VALUE\' column is {min_value:.2f}"),\n'
+                '("max_value", f"The maximum value in the \'VALUE\' column is {max_value:.2f}"),\n'
+                '("data_range", f"The data range for the \'VALUE\' column is {data_range:.2f}")\n'
+                "]"
+            ),
+        ),
+    )
+    post4.add_attachment(Attachment.create(AttachmentType.execution_status, "SUCCESS"))
+    post4.add_attachment(
+        Attachment.create(
+            AttachmentType.execution_result,
+            "The minimum value in the 'VALUE' column is 0.05;The "
+            "maximum value in the 'VALUE' column is 0.99;The "
+            "data range for the 'VALUE' column is 0.94",
+        ),
+    )
+    round2.add_post(post3)
+    round2.add_post(post4)
+
+    round3 = Round.create(user_query="hello again", id="round-3")
+    post5 = Post.create(
+        message="what is the max value?",
+        send_from="Planner",
+        send_to="CodeInterpreter",
+        attachment_list=[],
+    )
+    round3.add_post(post5)
+
+    memory = Memory(session_id="session-1")
+    memory.conversation.add_round(round1)
+    memory.conversation.add_round(round2)
+    memory.conversation.add_round(round3)
+
+    messages = code_generator.compose_prompt(
+        rounds=memory.conversation.rounds,
+        plugins=code_generator.get_plugin_pool(),
+    )
+
+    assert messages[0]["role"] == "system"
+    assert messages[0]["content"].startswith("## On current environment context:")
+    assert messages[1]["role"] == "user"
+    assert messages[1]["content"] == (
+        "==============================\n"
+        "## Conversation Start\n"
+        "\n"
+        "\n"
+        "\n"
+        "\n"
+        "-----------------------------\n"
+        "# Feedback of the code in the last round (None for the first round):\n"
+        "None\n"
+        "\n"
+        "# Additional information from the User in this round:\n"
+        "create a dataframe"
+    )
+    assert messages[2]["role"] == "assistant"
+    assert messages[2]["content"] == (
+        '{"response": {"thought": "ProgramApe sees the user wants generate a '
+        "DataFrame.\\nProgramApe sees all required Python libs have been imported, so "
+        'will not generate import codes.", "reply_type": "python", "reply_content": '
+        "\"df = pd.DataFrame(np.random.rand(10, 2), columns=['DATE', "
+        '\'VALUE\'])\\ndescriptions = [(\\"sample_code_description\\", \\"Sample code '
+        "has been generated to get a dataframe `df` \\nwith 10 rows and 2 columns: "
+        "'DATE' and 'VALUE'\\\")]\"}}"
+    )
+
+    assert messages[5]["role"] == "user"
+    assert messages[5]["content"] == (
+        "-----------------------------\n"
+        "# Feedback of the code in the last round (None for the first round):\n"
+        "## Execution\n"
+        "Your code has been executed successfully with the following result:\n"
+        "The minimum value in the 'VALUE' column is 0.05;The maximum value in the "
+        "'VALUE' column is 0.99;The data range for the 'VALUE' column is 0.94\n"
+        "\n"
+        "\n"
+        "# Additional information from the User in this round:\n"
+        "The user request is: hello again\n"
+        "\n"
+        "what is the max value?\n"
+        "Please follow the instructions below to complete the task:\n"
+        "- ProgramApe must reuse the variables from the previous rounds in the same "
+        "conversation, instead of redefining them, for efficient code generation.\n"
+        "- ProgramApe put all the result variables in the last line of the code.\n"
+        "- The plugins have been loaded in the environment, and ProgramApe should not "
+        "import them again.\n"
+        "- ProgramApe must try to directly import required modules without installing "
+        "them, and only install the modules if the execution fails. \n"
+    )
+
+
+def test_compose_prompt_with_plugin():
+    app_injector = Injector(
+        [PluginModule, LoggingModule],
+    )
+    app_config = AppConfigSource(
+        config={
+            "app_dir": os.path.dirname(os.path.abspath(__file__)),
+            "llm.api_key": "test_key",  # pragma: allowlist secret
+            "code_generator.prompt_compression": True,
+            "code_generator.prompt_file_path": os.path.join(
+                os.path.dirname(os.path.abspath(__file__)),
+                "data/prompts/generator_prompt.yaml",
+            ),
+            "plugin.base_path": os.path.join(
+                os.path.dirname(os.path.abspath(__file__)),
+                "data/plugins",
+            ),
+        },
+    )
+    app_injector.binder.bind(AppConfigSource, to=app_config)
+
+    from taskweaver.code_interpreter.code_interpreter import CodeGenerator
+    from taskweaver.memory import Attachment, Memory, Post, Round
+
+    code_generator = app_injector.create_object(CodeGenerator)
+    code_generator.set_alias("CodeInterpreter")
+
+    code1 = (
+        "df = pd.DataFrame(np.random.rand(10, 2), columns=['DATE', 'VALUE'])\n"
+        'descriptions = [("sample_code_description", "Sample code has been generated to get a dataframe `df` \n'
+        "with 10 rows and 2 columns: 'DATE' and 'VALUE'\")]"
+    )
+    post1 = Post.create(
+        message="create a dataframe",
+        send_from="Planner",
+        send_to="CodeInterpreter",
+        attachment_list=[],
+    )
+    post2 = Post.create(
+        message="A dataframe `df` with 10 rows and 2 columns: 'DATE' and 'VALUE' has been generated.",
+        send_from="CodeInterpreter",
+        send_to="Planner",
+        attachment_list=[],
+    )
+    post2.add_attachment(
+        Attachment.create(
+            AttachmentType.thought,
+            "{ROLE_NAME} sees the user wants generate a DataFrame.",
+        ),
+    )
+    post2.add_attachment(
+        Attachment.create(
+            AttachmentType.thought,
+            "{ROLE_NAME} sees all required Python libs have been imported, so will not generate import codes.",
+        ),
+    )
+    post2.add_attachment(Attachment.create(AttachmentType.reply_type, "python"))
+    post2.add_attachment(Attachment.create(AttachmentType.reply_content, code1))
+
+    post2.add_attachment(Attachment.create(AttachmentType.execution_status, "SUCCESS"))
+    post2.add_attachment(
+        Attachment.create(
+            AttachmentType.execution_result,
+            "A dataframe `df` with 10 rows and 2 columns: 'DATE' and 'VALUE' has been generated.",
+        ),
+    )
+
+    round1 = Round.create(user_query="hello", id="round-1")
+    round1.add_post(post1)
+    round1.add_post(post2)
+
+    memory = Memory(session_id="session-1")
+    memory.conversation.add_round(round1)
+
+    messages = code_generator.compose_prompt(
+        rounds=memory.conversation.rounds,
+        plugins=code_generator.get_plugin_pool(),
+    )
+
+    assert messages[1]["role"] == "user"
+    assert "sql_pull_data" in messages[1]["content"]
+    assert "anomaly_detection" in messages[1]["content"]
+    assert "klarna_search" in messages[1]["content"]
+    assert "paper_summary" in messages[1]["content"]
+
+
+def test_compose_prompt_with_plugin_only():
+    app_injector = Injector(
+        [PluginModule, LoggingModule],
+    )
+    app_config = AppConfigSource(
+        config={
+            "app_dir": os.path.dirname(os.path.abspath(__file__)),
+            "llm.api_key": "test_key",  # pragma: allowlist secret
+            "code_generator.prompt_compression": False,
+            "code_generator.prompt_file_path": os.path.join(
+                os.path.dirname(os.path.abspath(__file__)),
+                "data/prompts/generator_plugin_only.yaml",
+            ),
+            "plugin.base_path": os.path.join(
+                os.path.dirname(os.path.abspath(__file__)),
+                "data/plugins",
+            ),
+        },
+    )
+    app_injector.binder.bind(AppConfigSource, to=app_config)
+
+    from taskweaver.code_interpreter.code_interpreter_plugin_only import CodeGeneratorPluginOnly
+    from taskweaver.memory import Attachment, Memory, Post, Round
+
+    code_generator = app_injector.get(CodeGeneratorPluginOnly)
+    code_generator.set_alias("CodeInterpreter")
+
+    code1 = "r0 = klarna_search('iphone')\n" "r0"
+    post1 = Post.create(
+        message="find iphones on sale",
+        send_from="Planner",
+        send_to="CodeInterpreter",
+        attachment_list=[],
+    )
+    post2 = Post.create(
+        message="The iphone 15 pro is on sale.",
+        send_from="CodeInterpreter",
+        send_to="Planner",
+        attachment_list=[],
+    )
+    post2.add_attachment(
+        Attachment.create(
+            AttachmentType.thought,
+            "{ROLE_NAME} sees the user wants to find iphones on sale.",
+        ),
+    )
+    post2.add_attachment(
+        Attachment.create(
+            AttachmentType.thought,
+            "{ROLE_NAME} can use the `klarna_search` function to find iphones on sale.",
+        ),
+    )
+    post2.add_attachment(Attachment.create(AttachmentType.reply_type, "python"))
+    post2.add_attachment(Attachment.create(AttachmentType.reply_content, code1))
+    post2.add_attachment(Attachment.create(AttachmentType.execution_status, "SUCCESS"))
+    post2.add_attachment(
+        Attachment.create(
+            AttachmentType.execution_result,
+            "A dataframe `df` with 10 rows and 2 columns: 'DATE' and 'VALUE' has been generated.",
+        ),
+    )
+
+    round1 = Round.create(user_query="find iphones on sale", id="round-1")
+    round1.add_post(post1)
+    round1.add_post(post2)
+
+    memory = Memory(session_id="session-1")
+    memory.conversation.add_round(round1)
+
+    prompt_with_tools = code_generator._compose_prompt(
+        system_instructions=code_generator.instruction_template.format(
+            ROLE_NAME=code_generator.role_name,
+        ),
+        rounds=memory.conversation.rounds,
+        plugin_pool=code_generator.plugin_pool,
+    )
+
+    messages = prompt_with_tools["prompt"]
+    functions = prompt_with_tools["tools"]
+    assert functions
+    assert len(functions) == 1
+    assert functions[0]["function"]["name"] == "klarna_search"
+    assert messages[1]["role"] == "user"
+    assert messages[1]["content"] == "find iphones on sale"
+    assert messages[2]["role"] == "assistant"
+    assert messages[2]["content"] == "The iphone 15 pro is on sale."
+
+
+def test_compose_prompt_with_not_plugin_only():
+    app_injector = Injector(
+        [PluginModule, LoggingModule],
+    )
+    app_config = AppConfigSource(
+        config={
+            "app_dir": os.path.dirname(os.path.abspath(__file__)),
+            "llm.api_key": "test_key",  # pragma: allowlist secret
+            "code_generator.prompt_compression": True,
+            "code_generator.prompt_file_path": os.path.join(
+                os.path.dirname(os.path.abspath(__file__)),
+                "data/prompts/generator_prompt.yaml",
+            ),
+            "plugin.base_path": os.path.join(
+                os.path.dirname(os.path.abspath(__file__)),
+                "data/plugins",
+            ),
+            "code_generator.example_base_path": os.path.join(
+                os.path.dirname(os.path.abspath(__file__)),
+                "data/examples/codeinterpreter_examples",
+            ),
+        },
+    )
+    app_injector.binder.bind(AppConfigSource, to=app_config)
+
+    from taskweaver.code_interpreter.code_interpreter import CodeGenerator
+    from taskweaver.memory import Attachment, Memory, Post, Round
+
+    code_generator = app_injector.get(CodeGenerator)
+    code_generator.set_alias("CodeInterpreter")
+
+    code1 = (
+        "df = pd.DataFrame(np.random.rand(10, 2), columns=['DATE', 'VALUE'])\n"
+        'descriptions = [("sample_code_description", "Sample code has been generated to get a dataframe `df` \n'
+        "with 10 rows and 2 columns: 'DATE' and 'VALUE'\")]"
+    )
+    post1 = Post.create(
+        message="create a dataframe",
+        send_from="Planner",
+        send_to="CodeInterpreter",
+        attachment_list=[],
+    )
+    post2 = Post.create(
+        message="A dataframe `df` with 10 rows and 2 columns: 'DATE' and 'VALUE' has been generated.",
+        send_from="CodeInterpreter",
+        send_to="Planner",
+        attachment_list=[],
+    )
+    post2.add_attachment(
+        Attachment.create(
+            AttachmentType.thought,
+            "{ROLE_NAME} sees the user wants generate a DataFrame.",
+        ),
+    )
+    post2.add_attachment(
+        Attachment.create(
+            AttachmentType.thought,
+            "{ROLE_NAME} sees all required Python libs have been imported, so will not generate import codes.",
+        ),
+    )
+    post2.add_attachment(Attachment.create(AttachmentType.reply_type, "python"))
+    post2.add_attachment(Attachment.create(AttachmentType.reply_content, code1))
+    post2.add_attachment(Attachment.create(AttachmentType.execution_status, "SUCCESS"))
+    post2.add_attachment(
+        Attachment.create(
+            AttachmentType.execution_result,
+            "A dataframe `df` with 10 rows and 2 columns: 'DATE' and 'VALUE' has been generated.",
+        ),
+    )
+
+    round1 = Round.create(user_query="hello", id="round-1")
+    round1.add_post(post1)
+    round1.add_post(post2)
+
+    memory = Memory(session_id="session-1")
+    memory.conversation.add_round(round1)
+
+    messages = code_generator.compose_prompt(
+        rounds=memory.conversation.rounds,
+        plugins=code_generator.get_plugin_pool(),
+    )
+
+    assert len(code_generator.plugin_pool) == 4
+    assert "anomaly_detection" in messages[16]["content"]
+    assert "klarna_search" in messages[16]["content"]
+    assert "paper_summary" in messages[16]["content"]
+    assert "sql_pull_data" in messages[16]["content"]
+
+
+def test_code_correction_prompt():
+    app_injector = Injector(
+        [PluginModule, LoggingModule],
+    )
+    app_config = AppConfigSource(
+        config={
+            "app_dir": os.path.dirname(os.path.abspath(__file__)),
+            "llm.api_key": "test_key",  # pragma: allowlist secret
+            "code_generator.prompt_file_path": os.path.join(
+                os.path.dirname(os.path.abspath(__file__)),
+                "data/prompts/generator_prompt.yaml",
+            ),
+        },
+    )
+    app_injector.binder.bind(AppConfigSource, to=app_config)
+
+    from taskweaver.code_interpreter.code_interpreter import CodeGenerator
+    from taskweaver.memory import Attachment, Memory, Post, Round
+
+    prompt_path = os.path.join(
+        os.path.dirname(os.path.abspath(__file__)),
+        "data/prompts/generator_prompt.yaml",
+    )
+    code_generator = app_injector.create_object(CodeGenerator)
+    code_generator.set_alias("CodeInterpreter")
+
+    code1 = (
+        "df = pd.DataFrame(np.random.rand(10, 2), columns=['DATE', 'VALUE'])\n"
+        'descriptions = [("sample_code_description", "Sample code has been generated to get a dataframe `df` \n'
+        "with 10 rows and 2 columns: 'DATE' and 'VALUE'\")]"
+    )
+    post1 = Post.create(
+        message="create a dataframe",
+        send_from="Planner",
+        send_to="CodeInterpreter",
+        attachment_list=[],
+    )
+    post2 = Post.create(
+        message="A dataframe `df` with 10 rows and 2 columns: 'DATE' and 'VALUE' has been generated.",
+        send_from="CodeInterpreter",
+        send_to="CodeInterpreter",
+        attachment_list=[],
+    )
+    post2.add_attachment(
+        Attachment.create(
+            "thought",
+            "{ROLE_NAME} sees the user wants generate a DataFrame.",
+        ),
+    )
+    post2.add_attachment(
+        Attachment.create(
+            "thought",
+            "{ROLE_NAME} sees all required Python libs have been imported, so will not generate import codes.",
+        ),
+    )
+    post2.add_attachment(Attachment.create(AttachmentType.reply_type, "python"))
+    post2.add_attachment(Attachment.create(AttachmentType.reply_content, code1))
+    post2.add_attachment(Attachment.create("execution_status", "FAILURE"))
+    post2.add_attachment(
+        Attachment.create(
+            "execution_result",
+            "The code failed to execute. Please check the code and try again.",
+        ),
+    )
+    post2.add_attachment(
+        Attachment.create("revise_message", "Please check the code and try again."),
+    )
+
+    round1 = Round.create(user_query="hello", id="round-1")
+    round1.add_post(post1)
+    round1.add_post(post2)
+
+    memory = Memory(session_id="session-1")
+    memory.conversation.add_round(round1)
+
+    messages = code_generator.compose_prompt(
+        rounds=memory.conversation.rounds,
+        plugins=code_generator.get_plugin_pool(),
+    )
+
+    assert len(messages) == 4
+    assert messages[3]["role"] == "user"
+    assert messages[3]["content"] == (
+        "-----------------------------\n"
+        "# Feedback of the code in the last round (None for the first round):\n"
+        "## Execution\n"
+        "Your code has failed to execute with the following error:\n"
+        "The code failed to execute. Please check the code and try again.\n"
+        "\n"
+        "\n"
+        "# Additional information from the User in this round:\n"
+        "Please check the code and try again.\n"
+        "Please follow the instructions below to complete the task:\n"
+        "- ProgramApe must reuse the variables from the previous rounds in the same "
+        "conversation, instead of redefining them, for efficient code generation.\n"
+        "- ProgramApe put all the result variables in the last line of the code.\n"
+        "- The plugins have been loaded in the environment, and ProgramApe should not "
+        "import them again.\n"
+        "- ProgramApe must try to directly import required modules without installing "
+        "them, and only install the modules if the execution fails. \n"
+    )