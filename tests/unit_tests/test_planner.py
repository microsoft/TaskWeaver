--- conflicted
+++ resolved
@@ -249,9 +249,6 @@
     assert messages[1]["role"] == "user"
     assert messages[1]["content"] == "User: Let's start the new conversation!\ncount the rows of /home/data.csv"
     assert messages[-1]["role"] == "user"
-<<<<<<< HEAD
-    assert messages[-1]["content"] == "User: Let's start the new conversation!\nhello"
-=======
     assert messages[-1]["content"] == "User: Let's start the new conversation!\nhello"
 
 
@@ -293,5 +290,4 @@
 
     assert response_post.message == "Please process this request: count the rows of /home/data.csv"
     assert response_post.send_from == "Planner"
-    assert response_post.send_to == "CodeInterpreter"
->>>>>>> cdbef4e8
+    assert response_post.send_to == "CodeInterpreter"